import os


def _setup_gevent():
    """Do gevent monkey patching.

    This function should be called as early as possible. Ideally
    it should be the first statement in the entrypoint file.

    It should be
    """
<<<<<<< HEAD
    # It seems that JetBrains Python debugger does not work well with gevent,
    # so we need to disable gevent in debug mode.
    # If you are using debugpy and set GEVENT_SUPPORT=True, you can debug with gevent.
    if (flask_debug := os.environ.get("FLASK_DEBUG", "0")) and flask_debug.lower() not in {"false", "0", "no"}:
        return
    if os.environ.get("GEVENT_SUPPORT", "0") == "0":
=======
    _FALSE_VALUE_FOR_ENV = frozenset(["false", "0", "no"])
    # It seems that JetBrains Python debugger does not work well with gevent,
    # so we need to disable gevent in debug mode.
    # If you are using debugpy and set GEVENT_SUPPORT=True, you can debug with gevent.
    flask_debug_env = os.environ.get("FLASK_DEBUG", "0").lower()
    if flask_debug_env not in _FALSE_VALUE_FOR_ENV:
        print("Flask Debug enabled.", flush=True)
        return
    gevent_support_env = os.environ.get("GEVENT_SUPPORT", "false").lower()
    if gevent_support_env in _FALSE_VALUE_FOR_ENV:
        print("Gevent disabled.", flush=True)
>>>>>>> 7a382a35
        return

    from gevent import monkey

    # gevent
    monkey.patch_all()

    from grpc.experimental import gevent as grpc_gevent  # type: ignore

    # grpc gevent
    grpc_gevent.init_gevent()

    import psycogreen.gevent  # type: ignore

    psycogreen.gevent.patch_psycopg()
<<<<<<< HEAD
=======
    print("Gevnet and psycopg patched", flush=True)
>>>>>>> 7a382a35


_setup_gevent()

import sys


def is_db_command():
    if len(sys.argv) > 1 and sys.argv[0].endswith("flask") and sys.argv[1] == "db":
        return True
    return False


# create app
if is_db_command():
    from app_factory import create_migrations_app

    app = create_migrations_app()
else:
    from app_factory import create_app

    app = create_app()
    celery = app.extensions["celery"]

if __name__ == "__main__":
    app.run(host="0.0.0.0", port=5001)<|MERGE_RESOLUTION|>--- conflicted
+++ resolved
@@ -9,14 +9,6 @@
 
     It should be
     """
-<<<<<<< HEAD
-    # It seems that JetBrains Python debugger does not work well with gevent,
-    # so we need to disable gevent in debug mode.
-    # If you are using debugpy and set GEVENT_SUPPORT=True, you can debug with gevent.
-    if (flask_debug := os.environ.get("FLASK_DEBUG", "0")) and flask_debug.lower() not in {"false", "0", "no"}:
-        return
-    if os.environ.get("GEVENT_SUPPORT", "0") == "0":
-=======
     _FALSE_VALUE_FOR_ENV = frozenset(["false", "0", "no"])
     # It seems that JetBrains Python debugger does not work well with gevent,
     # so we need to disable gevent in debug mode.
@@ -28,7 +20,6 @@
     gevent_support_env = os.environ.get("GEVENT_SUPPORT", "false").lower()
     if gevent_support_env in _FALSE_VALUE_FOR_ENV:
         print("Gevent disabled.", flush=True)
->>>>>>> 7a382a35
         return
 
     from gevent import monkey
@@ -44,10 +35,7 @@
     import psycogreen.gevent  # type: ignore
 
     psycogreen.gevent.patch_psycopg()
-<<<<<<< HEAD
-=======
     print("Gevnet and psycopg patched", flush=True)
->>>>>>> 7a382a35
 
 
 _setup_gevent()
