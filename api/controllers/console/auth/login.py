--- conflicted
+++ resolved
@@ -202,13 +202,8 @@
         except AccountRegisterError as are:
             raise AccountInFreezeError()
         if account:
-<<<<<<< HEAD
-            tenants = TenantService.get_join_tenants(account)
-            if not tenants:
-=======
             tenant = TenantService.get_join_tenants(account)
             if not tenant:
->>>>>>> f1ae3ec9
                 workspaces = FeatureService.get_system_features().license.workspaces
                 if not workspaces.is_available():
                     raise WorkspacesLimitExceeded()
