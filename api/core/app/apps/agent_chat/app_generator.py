--- conflicted
+++ resolved
@@ -183,10 +183,7 @@
             target=self._generate_worker,
             kwargs={
                 "flask_app": current_app._get_current_object(),  # type: ignore
-<<<<<<< HEAD
                 "context": contextvars.copy_context(),
-=======
->>>>>>> cdaef30c
                 "application_generate_entity": application_generate_entity,
                 "queue_manager": queue_manager,
                 "conversation_id": conversation.id,
