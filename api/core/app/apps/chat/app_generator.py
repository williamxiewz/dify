--- conflicted
+++ resolved
@@ -36,7 +36,7 @@
         user: Union[Account, EndUser],
         args: Any,
         invoke_from: InvokeFrom,
-        stream: Literal[True] = True,
+        streaming: Literal[True] = True,
     ) -> Generator[dict | str, None, None]: ...
 
     @overload
@@ -46,7 +46,7 @@
         user: Union[Account, EndUser],
         args: Any,
         invoke_from: InvokeFrom,
-        stream: Literal[False] = False,
+        streaming: Literal[False] = False,
     ) -> dict: ...
 
     @overload
@@ -56,7 +56,7 @@
         user: Union[Account, EndUser],
         args: Any,
         invoke_from: InvokeFrom,
-        stream: bool = False,
+        streaming: bool = False,
     ) -> Union[dict, Generator[dict | str, None, None]]: ...
 
     def generate(
@@ -65,13 +65,8 @@
         user: Union[Account, EndUser],
         args: Any,
         invoke_from: InvokeFrom,
-<<<<<<< HEAD
-        stream: bool = True,
+        streaming: bool = True,
     ) -> Union[dict, Generator[dict | str, None, None]]:
-=======
-        streaming: bool = True,
-    ) -> Union[dict, Generator[str, None, None]]:
->>>>>>> d470e55f
         """
         Generate App response.
 
@@ -177,7 +172,7 @@
         worker_thread = threading.Thread(
             target=self._generate_worker,
             kwargs={
-                "flask_app": current_app._get_current_object(),
+                "flask_app": current_app._get_current_object(),  # type: ignore
                 "application_generate_entity": application_generate_entity,
                 "queue_manager": queue_manager,
                 "conversation_id": conversation.id,
