--- conflicted
+++ resolved
@@ -25,24 +25,14 @@
 from core.ops.ops_trace_manager import TraceQueueManager
 from core.repositories import SQLAlchemyWorkflowNodeExecutionRepository
 from core.repositories.sqlalchemy_workflow_execution_repository import SQLAlchemyWorkflowExecutionRepository
-<<<<<<< HEAD
-from core.workflow.repository.workflow_execution_repository import WorkflowExecutionRepository
-from core.workflow.repository.workflow_node_execution_repository import WorkflowNodeExecutionRepository
-from core.workflow.variable_loader import DUMMY_VARIABLE_LOADER
-=======
 from core.workflow.repositories.workflow_execution_repository import WorkflowExecutionRepository
 from core.workflow.repositories.workflow_node_execution_repository import WorkflowNodeExecutionRepository
 from core.workflow.variable_loader import DUMMY_VARIABLE_LOADER, VariableLoader
->>>>>>> 9c0bbb2d
 from extensions.ext_database import db
 from factories import file_factory
 from models import Account, App, EndUser, Workflow, WorkflowNodeExecutionTriggeredFrom
 from models.enums import WorkflowRunTriggeredFrom
-<<<<<<< HEAD
-from services.workflow_draft_variable_service import DraftVarLoader
-=======
 from services.workflow_draft_variable_service import DraftVarLoader, WorkflowDraftVariableService
->>>>>>> 9c0bbb2d
 
 logger = logging.getLogger(__name__)
 
@@ -197,11 +187,7 @@
         workflow_node_execution_repository: WorkflowNodeExecutionRepository,
         streaming: bool = True,
         workflow_thread_pool_id: Optional[str] = None,
-<<<<<<< HEAD
-        variable_loader: DraftVarLoader = DUMMY_VARIABLE_LOADER,
-=======
         variable_loader: VariableLoader = DUMMY_VARIABLE_LOADER,
->>>>>>> 9c0bbb2d
     ) -> Union[Mapping[str, Any], Generator[str | Mapping[str, Any], None, None]]:
         """
         Generate App response.
@@ -322,11 +308,8 @@
             app_id=application_generate_entity.app_config.app_id,
             triggered_from=WorkflowNodeExecutionTriggeredFrom.SINGLE_STEP,
         )
-<<<<<<< HEAD
-=======
         draft_var_srv = WorkflowDraftVariableService(db.session())
         draft_var_srv.prefill_conversation_variable_default_values(workflow)
->>>>>>> 9c0bbb2d
         var_loader = DraftVarLoader(
             engine=db.engine,
             app_id=application_generate_entity.app_config.app_id,
@@ -408,11 +391,8 @@
             app_id=application_generate_entity.app_config.app_id,
             triggered_from=WorkflowNodeExecutionTriggeredFrom.SINGLE_STEP,
         )
-<<<<<<< HEAD
-=======
         draft_var_srv = WorkflowDraftVariableService(db.session())
         draft_var_srv.prefill_conversation_variable_default_values(workflow)
->>>>>>> 9c0bbb2d
         var_loader = DraftVarLoader(
             engine=db.engine,
             app_id=application_generate_entity.app_config.app_id,
@@ -435,11 +415,7 @@
         application_generate_entity: WorkflowAppGenerateEntity,
         queue_manager: AppQueueManager,
         context: contextvars.Context,
-<<<<<<< HEAD
-        variable_loader: DraftVarLoader,
-=======
         variable_loader: VariableLoader,
->>>>>>> 9c0bbb2d
         workflow_thread_pool_id: Optional[str] = None,
     ) -> None:
         """
