--- conflicted
+++ resolved
@@ -400,21 +400,7 @@
                     in_loop_id=event.in_loop_id,
                 )
             )
-<<<<<<< HEAD
-            with Session(bind=db.engine) as session, session.begin():
-                draft_var_saver = DraftVariableSaver(
-                    session=session,
-                    app_id=self._get_app_id(),
-                    node_id=event.node_id,
-                    node_type=event.node_type,
-                    # FIXME(QuantumGhost): rely on private state of queue_manager is not ideal.
-                    invoke_from=self.queue_manager._invoke_from,
-                    enclosing_node_id=event.in_loop_id or event.in_iteration_id or None,
-                )
-                draft_var_saver.save(outputs)
-=======
             self._save_draft_var_for_event(event)
->>>>>>> 9c0bbb2d
 
         elif isinstance(event, NodeRunFailedEvent):
             self._publish_event(
@@ -733,8 +719,6 @@
     def _publish_event(self, event: AppQueueEvent) -> None:
         self.queue_manager.publish(event, PublishFrom.APPLICATION_MANAGER)
 
-<<<<<<< HEAD
-=======
     def _save_draft_var_for_event(self, event: BaseNodeEvent):
         run_result = event.route_node_state.node_run_result
         if run_result is None:
@@ -753,7 +737,6 @@
             )
             draft_var_saver.save(process_data=process_data, output=outputs)
 
->>>>>>> 9c0bbb2d
 
 def _remove_first_element_from_variable_string(key: str) -> str:
     """
