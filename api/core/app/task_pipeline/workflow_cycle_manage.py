--- conflicted
+++ resolved
@@ -517,11 +517,7 @@
                 id=workflow_run.id,
                 workflow_id=workflow_run.workflow_id,
                 sequence_number=workflow_run.sequence_number,
-<<<<<<< HEAD
-                inputs=dict(workflow_run.inputs_dict),
-=======
                 inputs=dict(workflow_run.inputs_dict or {}),
->>>>>>> cdaef30c
                 created_at=int(workflow_run.created_at.timestamp()),
             ),
         )
@@ -566,11 +562,7 @@
                 workflow_id=workflow_run.workflow_id,
                 sequence_number=workflow_run.sequence_number,
                 status=workflow_run.status,
-<<<<<<< HEAD
-                outputs=dict(workflow_run.outputs_dict),
-=======
                 outputs=dict(workflow_run.outputs_dict) if workflow_run.outputs_dict else None,
->>>>>>> cdaef30c
                 error=workflow_run.error,
                 elapsed_time=workflow_run.elapsed_time,
                 total_tokens=workflow_run.total_tokens,
