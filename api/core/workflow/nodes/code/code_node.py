from collections.abc import Mapping, Sequence
from typing import Any, Optional

from configs import dify_config
from core.helper.code_executor.code_executor import CodeExecutionError, CodeExecutor, CodeLanguage
from core.helper.code_executor.code_node_provider import CodeNodeProvider
from core.helper.code_executor.javascript.javascript_code_provider import JavascriptCodeProvider
from core.helper.code_executor.python3.python3_code_provider import Python3CodeProvider
from core.workflow.entities.node_entities import NodeRunResult
from core.workflow.nodes.base import BaseNode
from core.workflow.nodes.code.entities import CodeNodeData
from core.workflow.nodes.enums import NodeType
from models.workflow import WorkflowNodeExecutionStatus

from .exc import (
    CodeNodeError,
    DepthLimitError,
    OutputValidationError,
)


class CodeNode(BaseNode[CodeNodeData]):
    _node_data_cls = CodeNodeData
    _node_type = NodeType.CODE

    @classmethod
    def get_default_config(cls, filters: Optional[dict] = None) -> dict:
        """
        Get default config of node.
        :param filters: filter by node config parameters.
        :return:
        """
        code_language = CodeLanguage.PYTHON3
        if filters:
            code_language = filters.get("code_language", CodeLanguage.PYTHON3)

        providers: list[type[CodeNodeProvider]] = [Python3CodeProvider, JavascriptCodeProvider]
        code_provider: type[CodeNodeProvider] = next(p for p in providers if p.is_accept_language(code_language))

        return code_provider.get_default_config()

    def _run(self) -> NodeRunResult:
        # Get code language
        code_language = self.node_data.code_language
        code = self.node_data.code

        # Get variables
        variables = {}
        for variable_selector in self.node_data.variables:
            variable_name = variable_selector.variable
            variable = self.graph_runtime_state.variable_pool.get(variable_selector.value_selector)
            variables[variable_name] = variable.to_object() if variable else None
        # Run code
        try:
            result = CodeExecutor.execute_workflow_code_template(
                language=code_language,
                code=code,
                inputs=variables,
            )

            # Transform result
            result = self._transform_result(result=result, output_schema=self.node_data.outputs)
        except (CodeExecutionError, CodeNodeError) as e:
            return NodeRunResult(
                status=WorkflowNodeExecutionStatus.FAILED, inputs=variables, error=str(e), error_type=type(e).__name__
            )

        return NodeRunResult(status=WorkflowNodeExecutionStatus.SUCCEEDED, inputs=variables, outputs=result)

    def _check_string(self, value: str | None, variable: str) -> str | None:
        """
        Check string
        :param value: value
        :param variable: variable
        :return:
        """
        if value is None:
            return None
        if not isinstance(value, str):
            raise OutputValidationError(f"Output variable `{variable}` must be a string")

        if len(value) > dify_config.CODE_MAX_STRING_LENGTH:
            raise OutputValidationError(
                f"The length of output variable `{variable}` must be"
                f" less than {dify_config.CODE_MAX_STRING_LENGTH} characters"
            )

        return value.replace("\x00", "")

    def _check_number(self, value: int | float | None, variable: str) -> int | float | None:
        """
        Check number
        :param value: value
        :param variable: variable
        :return:
        """
        if value is None:
            return None
        if not isinstance(value, int | float):
            raise OutputValidationError(f"Output variable `{variable}` must be a number")

        if value > dify_config.CODE_MAX_NUMBER or value < dify_config.CODE_MIN_NUMBER:
            raise OutputValidationError(
                f"Output variable `{variable}` is out of range,"
                f" it must be between {dify_config.CODE_MIN_NUMBER} and {dify_config.CODE_MAX_NUMBER}."
            )

        if isinstance(value, float):
            # raise error if precision is too high
            if len(str(value).split(".")[1]) > dify_config.CODE_MAX_PRECISION:
                raise OutputValidationError(
                    f"Output variable `{variable}` has too high precision,"
                    f" it must be less than {dify_config.CODE_MAX_PRECISION} digits."
                )

        return value

    def _transform_result(
        self,
        result: Mapping[str, Any],
        output_schema: Optional[dict[str, CodeNodeData.Output]],
        prefix: str = "",
        depth: int = 1,
    ):
        if depth > dify_config.CODE_MAX_DEPTH:
            raise DepthLimitError(f"Depth limit ${dify_config.CODE_MAX_DEPTH} reached, object too deep.")

        transformed_result: dict[str, Any] = {}
        if output_schema is None:
            # validate output thought instance type
            for output_name, output_value in result.items():
                if isinstance(output_value, dict):
                    self._transform_result(
                        result=output_value,
                        output_schema=None,
                        prefix=f"{prefix}.{output_name}" if prefix else output_name,
                        depth=depth + 1,
                    )
                elif isinstance(output_value, int | float):
                    self._check_number(
                        value=output_value, variable=f"{prefix}.{output_name}" if prefix else output_name
                    )
                elif isinstance(output_value, str):
                    self._check_string(
                        value=output_value, variable=f"{prefix}.{output_name}" if prefix else output_name
                    )
                elif isinstance(output_value, list):
                    first_element = output_value[0] if len(output_value) > 0 else None
                    if first_element is not None:
                        if isinstance(first_element, int | float) and all(
                            value is None or isinstance(value, int | float) for value in output_value
                        ):
                            for i, value in enumerate(output_value):
                                self._check_number(
                                    value=value,
                                    variable=f"{prefix}.{output_name}[{i}]" if prefix else f"{output_name}[{i}]",
                                )
                        elif isinstance(first_element, str) and all(
                            value is None or isinstance(value, str) for value in output_value
                        ):
                            for i, value in enumerate(output_value):
                                self._check_string(
                                    value=value,
                                    variable=f"{prefix}.{output_name}[{i}]" if prefix else f"{output_name}[{i}]",
                                )
                        elif isinstance(first_element, dict) and all(
                            value is None or isinstance(value, dict) for value in output_value
                        ):
                            for i, value in enumerate(output_value):
                                if value is not None:
                                    self._transform_result(
                                        result=value,
                                        output_schema=None,
                                        prefix=f"{prefix}.{output_name}[{i}]" if prefix else f"{output_name}[{i}]",
                                        depth=depth + 1,
                                    )
                        else:
                            raise OutputValidationError(
                                f"Output {prefix}.{output_name} is not a valid array."
                                f" make sure all elements are of the same type."
                            )
                elif output_value is None:
                    pass
                else:
                    raise OutputValidationError(f"Output {prefix}.{output_name} is not a valid type.")

            return result

        parameters_validated = {}
        for output_name, output_config in output_schema.items():
            dot = "." if prefix else ""
            if output_name not in result:
                raise OutputValidationError(f"Output {prefix}{dot}{output_name} is missing.")

            if output_config.type == "object":
                # check if output is object
                if not isinstance(result.get(output_name), dict):
<<<<<<< HEAD
                    if result.get(output_name) is None:
=======
                    if result[output_name] is None:
>>>>>>> 9a417bfc
                        transformed_result[output_name] = None
                    else:
                        raise OutputValidationError(
                            f"Output {prefix}{dot}{output_name} is not an object,"
                            f" got {type(result.get(output_name))} instead."
                        )
                else:
                    transformed_result[output_name] = self._transform_result(
                        result=result[output_name],
                        output_schema=output_config.children,
                        prefix=f"{prefix}.{output_name}",
                        depth=depth + 1,
                    )
            elif output_config.type == "number":
                # check if number available
                transformed_result[output_name] = self._check_number(
                    value=result[output_name], variable=f"{prefix}{dot}{output_name}"
                )
            elif output_config.type == "string":
                # check if string available
                transformed_result[output_name] = self._check_string(
                    value=result[output_name],
                    variable=f"{prefix}{dot}{output_name}",
                )
            elif output_config.type == "array[number]":
                # check if array of number available
                if not isinstance(result[output_name], list):
                    if result[output_name] is None:
                        transformed_result[output_name] = None
                    else:
                        raise OutputValidationError(
                            f"Output {prefix}{dot}{output_name} is not an array,"
                            f" got {type(result.get(output_name))} instead."
                        )
                else:
                    if len(result[output_name]) > dify_config.CODE_MAX_NUMBER_ARRAY_LENGTH:
                        raise OutputValidationError(
                            f"The length of output variable `{prefix}{dot}{output_name}` must be"
                            f" less than {dify_config.CODE_MAX_NUMBER_ARRAY_LENGTH} elements."
                        )

                    transformed_result[output_name] = [
                        self._check_number(value=value, variable=f"{prefix}{dot}{output_name}[{i}]")
                        for i, value in enumerate(result[output_name])
                    ]
            elif output_config.type == "array[string]":
                # check if array of string available
                if not isinstance(result[output_name], list):
                    if result[output_name] is None:
                        transformed_result[output_name] = None
                    else:
                        raise OutputValidationError(
                            f"Output {prefix}{dot}{output_name} is not an array,"
                            f" got {type(result.get(output_name))} instead."
                        )
                else:
                    if len(result[output_name]) > dify_config.CODE_MAX_STRING_ARRAY_LENGTH:
                        raise OutputValidationError(
                            f"The length of output variable `{prefix}{dot}{output_name}` must be"
                            f" less than {dify_config.CODE_MAX_STRING_ARRAY_LENGTH} elements."
                        )

                    transformed_result[output_name] = [
                        self._check_string(value=value, variable=f"{prefix}{dot}{output_name}[{i}]")
                        for i, value in enumerate(result[output_name])
                    ]
            elif output_config.type == "array[object]":
                # check if array of object available
                if not isinstance(result[output_name], list):
                    if result[output_name] is None:
                        transformed_result[output_name] = None
                    else:
                        raise OutputValidationError(
                            f"Output {prefix}{dot}{output_name} is not an array,"
                            f" got {type(result.get(output_name))} instead."
                        )
                else:
                    if len(result[output_name]) > dify_config.CODE_MAX_OBJECT_ARRAY_LENGTH:
                        raise OutputValidationError(
                            f"The length of output variable `{prefix}{dot}{output_name}` must be"
                            f" less than {dify_config.CODE_MAX_OBJECT_ARRAY_LENGTH} elements."
                        )

                    for i, value in enumerate(result[output_name]):
                        if not isinstance(value, dict):
                            if value is None:
                                pass
                            else:
                                raise OutputValidationError(
                                    f"Output {prefix}{dot}{output_name}[{i}] is not an object,"
                                    f" got {type(value)} instead at index {i}."
                                )

                    transformed_result[output_name] = [
                        None
                        if value is None
                        else self._transform_result(
                            result=value,
                            output_schema=output_config.children,
                            prefix=f"{prefix}{dot}{output_name}[{i}]",
                            depth=depth + 1,
                        )
                        for i, value in enumerate(result[output_name])
                    ]
            else:
                raise OutputValidationError(f"Output type {output_config.type} is not supported.")

            parameters_validated[output_name] = True

        # check if all output parameters are validated
        if len(parameters_validated) != len(result):
            raise CodeNodeError("Not all output parameters are validated.")

        return transformed_result

    @classmethod
    def _extract_variable_selector_to_variable_mapping(
        cls,
        *,
        graph_config: Mapping[str, Any],
        node_id: str,
        node_data: CodeNodeData,
    ) -> Mapping[str, Sequence[str]]:
        """
        Extract variable selector to variable mapping
        :param graph_config: graph config
        :param node_id: node id
        :param node_data: node data
        :return:
        """
        return {
            node_id + "." + variable_selector.variable: variable_selector.value_selector
            for variable_selector in node_data.variables
        }<|MERGE_RESOLUTION|>--- conflicted
+++ resolved
@@ -195,11 +195,7 @@
             if output_config.type == "object":
                 # check if output is object
                 if not isinstance(result.get(output_name), dict):
-<<<<<<< HEAD
-                    if result.get(output_name) is None:
-=======
                     if result[output_name] is None:
->>>>>>> 9a417bfc
                         transformed_result[output_name] = None
                     else:
                         raise OutputValidationError(
