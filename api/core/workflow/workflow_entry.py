import logging
import time
import uuid
from collections.abc import Callable, Generator, Mapping, Sequence
from typing import Any, Optional, TypeAlias, cast

from configs import dify_config
from core.app.apps.base_app_queue_manager import GenerateTaskStoppedError
from core.app.entities.app_invoke_entities import InvokeFrom
from core.file.models import File
from core.workflow.callbacks import WorkflowCallback
from core.workflow.constants import ENVIRONMENT_VARIABLE_NODE_ID
<<<<<<< HEAD
from core.workflow.entities.node_entities import NodeRunMetadataKey
=======
from core.workflow.entities.node_entities import WorkflowNodeExecutionMetadataKey
>>>>>>> 9c0bbb2d
from core.workflow.entities.variable_pool import VariablePool
from core.workflow.errors import WorkflowNodeRunFailedError
from core.workflow.graph_engine.entities.event import GraphEngineEvent, GraphRunFailedEvent, InNodeEvent
from core.workflow.graph_engine.entities.graph import Graph
from core.workflow.graph_engine.entities.graph_init_params import GraphInitParams
from core.workflow.graph_engine.entities.graph_runtime_state import GraphRuntimeState
from core.workflow.graph_engine.graph_engine import GraphEngine
from core.workflow.nodes import NodeType
from core.workflow.nodes.base import BaseNode
from core.workflow.nodes.event import NodeEvent, RunCompletedEvent
from core.workflow.nodes.node_mapping import NODE_TYPE_CLASSES_MAPPING
from core.workflow.variable_loader import DUMMY_VARIABLE_LOADER, VariableLoader, load_into_variable_pool
from factories import file_factory
from libs import gen_utils
from models.enums import UserFrom
from models.workflow import (
    Workflow,
    WorkflowType,
)

logger = logging.getLogger(__name__)


class WorkflowEntry:
    def __init__(
        self,
        tenant_id: str,
        app_id: str,
        workflow_id: str,
        workflow_type: WorkflowType,
        graph_config: Mapping[str, Any],
        graph: Graph,
        user_id: str,
        user_from: UserFrom,
        invoke_from: InvokeFrom,
        call_depth: int,
        variable_pool: VariablePool,
        thread_pool_id: Optional[str] = None,
    ) -> None:
        """
        Init workflow entry
        :param tenant_id: tenant id
        :param app_id: app id
        :param workflow_id: workflow id
        :param workflow_type: workflow type
        :param graph_config: workflow graph config
        :param graph: workflow graph
        :param user_id: user id
        :param user_from: user from
        :param invoke_from: invoke from
        :param call_depth: call depth
        :param variable_pool: variable pool
        :param thread_pool_id: thread pool id
        """
        # check call depth
        workflow_call_max_depth = dify_config.WORKFLOW_CALL_MAX_DEPTH
        if call_depth > workflow_call_max_depth:
            raise ValueError("Max workflow call depth {} reached.".format(workflow_call_max_depth))

        # init workflow run state
        self.graph_engine = GraphEngine(
            tenant_id=tenant_id,
            app_id=app_id,
            workflow_type=workflow_type,
            workflow_id=workflow_id,
            user_id=user_id,
            user_from=user_from,
            invoke_from=invoke_from,
            call_depth=call_depth,
            graph=graph,
            graph_config=graph_config,
            variable_pool=variable_pool,
            max_execution_steps=dify_config.WORKFLOW_MAX_EXECUTION_STEPS,
            max_execution_time=dify_config.WORKFLOW_MAX_EXECUTION_TIME,
            thread_pool_id=thread_pool_id,
        )

    def run(
        self,
        *,
        callbacks: Sequence[WorkflowCallback],
    ) -> Generator[GraphEngineEvent, None, None]:
        """
        :param callbacks: workflow callbacks
        """
        graph_engine = self.graph_engine

        try:
            # run workflow
            generator = graph_engine.run()
            for event in generator:
                if callbacks:
                    for callback in callbacks:
                        callback.on_event(event=event)
                yield event
        except GenerateTaskStoppedError:
            pass
        except Exception as e:
            logger.exception("Unknown Error when workflow entry running")
            if callbacks:
                for callback in callbacks:
                    callback.on_event(event=GraphRunFailedEvent(error=str(e)))
            return

    @classmethod
    def single_step_run(
        cls,
        *,
        workflow: Workflow,
        node_id: str,
        user_id: str,
        user_inputs: dict,
        variable_pool: VariablePool,
        variable_loader: VariableLoader = DUMMY_VARIABLE_LOADER,
    ) -> tuple[BaseNode, Generator[NodeEvent | InNodeEvent, None, None]]:
        """
        Single step run workflow node
        :param workflow: Workflow instance
        :param node_id: node id
        :param user_id: user id
        :param user_inputs: user inputs
        :return:
        """
        node_config = workflow.get_node_config_by_id(node_id)
        node_config_data = node_config.get("data", {})

        # Get node class
        node_type = NodeType(node_config_data.get("type"))
        node_version = node_config_data.get("version", "1")
        if node_type == NodeType.START:
            # special handing for start node.
            #
            # 1. create conversation variables and system variables
            # 2. create environment variables
            pass

        node_cls = NODE_TYPE_CLASSES_MAPPING[node_type][node_version]
        metadata_attacher = _attach_execution_metadata_based_on_node_config(node_config_data)

        # init graph
        graph = Graph.init(graph_config=workflow.graph_dict)

        # init workflow run state
        node_instance = node_cls(
            id=str(uuid.uuid4()),
            config=node_config,
            graph_init_params=GraphInitParams(
                tenant_id=workflow.tenant_id,
                app_id=workflow.app_id,
                workflow_type=WorkflowType.value_of(workflow.type),
                workflow_id=workflow.id,
                graph_config=workflow.graph_dict,
                user_id=user_id,
                user_from=UserFrom.ACCOUNT,
                invoke_from=InvokeFrom.DEBUGGER,
                call_depth=0,
            ),
            graph=graph,
            graph_runtime_state=GraphRuntimeState(variable_pool=variable_pool, start_at=time.perf_counter()),
        )

        try:
            # variable selector to variable mapping
            variable_mapping = node_cls.extract_variable_selector_to_variable_mapping(
                graph_config=workflow.graph_dict, config=node_config
            )
        except NotImplementedError:
            variable_mapping = {}

        # Loading missing variable from draft var here, and set it into
        # variable_pool.
        load_into_variable_pool(
            variable_loader=variable_loader,
            variable_pool=variable_pool,
            variable_mapping=variable_mapping,
            user_inputs=user_inputs,
        )

        cls.mapping_user_inputs_to_variable_pool(
            variable_mapping=variable_mapping,
            user_inputs=user_inputs,
            variable_pool=variable_pool,
            tenant_id=workflow.tenant_id,
        )

        try:
            # run node
            generator = node_instance.run()
        except Exception as e:
            raise WorkflowNodeRunFailedError(node_instance=node_instance, error=str(e))
        if metadata_attacher:
            generator = gen_utils.map_(generator, metadata_attacher)
        return node_instance, generator

    @classmethod
    def run_free_node(
        cls, node_data: dict, node_id: str, tenant_id: str, user_id: str, user_inputs: dict[str, Any]
    ) -> tuple[BaseNode, Generator[NodeEvent | InNodeEvent, None, None]]:
        """
        Run free node

        NOTE: only parameter_extractor/question_classifier are supported

        :param node_data: node data
        :param node_id: node id
        :param tenant_id: tenant id
        :param user_id: user id
        :param user_inputs: user inputs
        :return:
        """
        # generate a fake graph
        node_config = {"id": node_id, "width": 114, "height": 514, "type": "custom", "data": node_data}
        start_node_config = {
            "id": "start",
            "width": 114,
            "height": 514,
            "type": "custom",
            "data": {
                "type": NodeType.START.value,
                "title": "Start",
                "desc": "Start",
            },
        }
        graph_dict = {
            "nodes": [start_node_config, node_config],
            "edges": [
                {
                    "source": "start",
                    "target": node_id,
                    "sourceHandle": "source",
                    "targetHandle": "target",
                }
            ],
        }

        node_type = NodeType(node_data.get("type", ""))
        if node_type not in {NodeType.PARAMETER_EXTRACTOR, NodeType.QUESTION_CLASSIFIER}:
            raise ValueError(f"Node type {node_type} not supported")

        node_cls = NODE_TYPE_CLASSES_MAPPING[node_type]["1"]
        if not node_cls:
            raise ValueError(f"Node class not found for node type {node_type}")

        graph = Graph.init(graph_config=graph_dict)

        # init variable pool
        variable_pool = VariablePool(
            system_variables={},
            user_inputs={},
            environment_variables=[],
        )

        node_cls = cast(type[BaseNode], node_cls)
        # init workflow run state
        node_instance: BaseNode = node_cls(
            id=str(uuid.uuid4()),
            config=node_config,
            graph_init_params=GraphInitParams(
                tenant_id=tenant_id,
                app_id="",
                workflow_type=WorkflowType.WORKFLOW,
                workflow_id="",
                graph_config=graph_dict,
                user_id=user_id,
                user_from=UserFrom.ACCOUNT,
                invoke_from=InvokeFrom.DEBUGGER,
                call_depth=0,
            ),
            graph=graph,
            graph_runtime_state=GraphRuntimeState(variable_pool=variable_pool, start_at=time.perf_counter()),
        )

        try:
            # variable selector to variable mapping
            try:
                variable_mapping = node_cls.extract_variable_selector_to_variable_mapping(
                    graph_config=graph_dict, config=node_config
                )
            except NotImplementedError:
                variable_mapping = {}

            cls.mapping_user_inputs_to_variable_pool(
                variable_mapping=variable_mapping,
                user_inputs=user_inputs,
                variable_pool=variable_pool,
                tenant_id=tenant_id,
            )

            # run node
            generator = node_instance.run()

            return node_instance, generator
        except Exception as e:
            raise WorkflowNodeRunFailedError(node_instance=node_instance, error=str(e))

    @staticmethod
    def handle_special_values(value: Optional[Mapping[str, Any]]) -> Mapping[str, Any] | None:
        result = WorkflowEntry._handle_special_values(value)
        return result if isinstance(result, Mapping) or result is None else dict(result)

    @staticmethod
    def _handle_special_values(value: Any) -> Any:
        if value is None:
            return value
        if isinstance(value, dict):
            res = {}
            for k, v in value.items():
                res[k] = WorkflowEntry._handle_special_values(v)
            return res
        if isinstance(value, list):
            res_list = []
            for item in value:
                res_list.append(WorkflowEntry._handle_special_values(item))
            return res_list
        if isinstance(value, File):
            return value.to_dict()
        return value

    @classmethod
    def mapping_user_inputs_to_variable_pool(
        cls,
        *,
        variable_mapping: Mapping[str, Sequence[str]],
        user_inputs: dict,
        variable_pool: VariablePool,
        tenant_id: str,
    ) -> None:
        # NOTE(QuantumGhost): This logic should remain synchronized with
        # the implementation of `load_into_variable_pool`, specifically the logic about
        # variable existence checking.

        # WARNING(QuantumGhost): The semantics of this method are not clearly defined,
        # and multiple parts of the codebase depend on its current behavior.
        # Modify with caution.
        for node_variable, variable_selector in variable_mapping.items():
            # fetch node id and variable key from node_variable
            node_variable_list = node_variable.split(".")
            if len(node_variable_list) < 1:
                raise ValueError(f"Invalid node variable {node_variable}")

            node_variable_key = ".".join(node_variable_list[1:])

            if (node_variable_key not in user_inputs and node_variable not in user_inputs) and not variable_pool.get(
                variable_selector
            ):
                raise ValueError(f"Variable key {node_variable} not found in user inputs.")

            # environment variable already exist in variable pool, not from user inputs
            if variable_pool.get(variable_selector):
                continue

            # fetch variable node id from variable selector
            variable_node_id = variable_selector[0]
            variable_key_list = variable_selector[1:]
            variable_key_list = list(variable_key_list)

            # get input value
            input_value = user_inputs.get(node_variable)
            if not input_value:
                input_value = user_inputs.get(node_variable_key)

            if isinstance(input_value, dict) and "type" in input_value and "transfer_method" in input_value:
                input_value = file_factory.build_from_mapping(mapping=input_value, tenant_id=tenant_id)
            if (
                isinstance(input_value, list)
                and all(isinstance(item, dict) for item in input_value)
                and all("type" in item and "transfer_method" in item for item in input_value)
            ):
                input_value = file_factory.build_from_mappings(mappings=input_value, tenant_id=tenant_id)

            # append variable and value to variable pool
            if variable_node_id != ENVIRONMENT_VARIABLE_NODE_ID:
                variable_pool.add([variable_node_id] + variable_key_list, input_value)


_NodeOrInNodeEvent: TypeAlias = NodeEvent | InNodeEvent


def _attach_execution_metadata(
<<<<<<< HEAD
    extra_metadata: dict[NodeRunMetadataKey, Any],
=======
    extra_metadata: dict[WorkflowNodeExecutionMetadataKey, Any],
>>>>>>> 9c0bbb2d
) -> Callable[[_NodeOrInNodeEvent], _NodeOrInNodeEvent]:
    def _execution_metadata_mapper(e: NodeEvent | InNodeEvent) -> NodeEvent | InNodeEvent:
        if not isinstance(e, RunCompletedEvent):
            return e
        run_result = e.run_result
        if run_result.metadata is None:
            run_result.metadata = {}
        for k, v in extra_metadata.items():
            run_result.metadata[k] = v
        return e

    return _execution_metadata_mapper


def _attach_execution_metadata_based_on_node_config(
    node_config: dict,
) -> Callable[[_NodeOrInNodeEvent], _NodeOrInNodeEvent] | None:
    in_loop = node_config.get("isInLoop", False)
    in_iteration = node_config.get("isInIteration", False)
    if in_loop:
        loop_id = node_config.get("loop_id")
        if loop_id is None:
            raise Exception("invalid graph")
        return _attach_execution_metadata(
            {
<<<<<<< HEAD
                NodeRunMetadataKey.LOOP_ID: loop_id,
=======
                WorkflowNodeExecutionMetadataKey.LOOP_ID: loop_id,
>>>>>>> 9c0bbb2d
            }
        )
    elif in_iteration:
        iteration_id = node_config.get("iteration_id")
        if iteration_id is None:
            raise Exception("invalid graph")
        return _attach_execution_metadata(
            {
<<<<<<< HEAD
                NodeRunMetadataKey.ITERATION_ID: iteration_id,
=======
                WorkflowNodeExecutionMetadataKey.ITERATION_ID: iteration_id,
>>>>>>> 9c0bbb2d
            }
        )
    else:
        return None<|MERGE_RESOLUTION|>--- conflicted
+++ resolved
@@ -10,11 +10,7 @@
 from core.file.models import File
 from core.workflow.callbacks import WorkflowCallback
 from core.workflow.constants import ENVIRONMENT_VARIABLE_NODE_ID
-<<<<<<< HEAD
-from core.workflow.entities.node_entities import NodeRunMetadataKey
-=======
 from core.workflow.entities.node_entities import WorkflowNodeExecutionMetadataKey
->>>>>>> 9c0bbb2d
 from core.workflow.entities.variable_pool import VariablePool
 from core.workflow.errors import WorkflowNodeRunFailedError
 from core.workflow.graph_engine.entities.event import GraphEngineEvent, GraphRunFailedEvent, InNodeEvent
@@ -394,11 +390,7 @@
 
 
 def _attach_execution_metadata(
-<<<<<<< HEAD
-    extra_metadata: dict[NodeRunMetadataKey, Any],
-=======
     extra_metadata: dict[WorkflowNodeExecutionMetadataKey, Any],
->>>>>>> 9c0bbb2d
 ) -> Callable[[_NodeOrInNodeEvent], _NodeOrInNodeEvent]:
     def _execution_metadata_mapper(e: NodeEvent | InNodeEvent) -> NodeEvent | InNodeEvent:
         if not isinstance(e, RunCompletedEvent):
@@ -424,11 +416,7 @@
             raise Exception("invalid graph")
         return _attach_execution_metadata(
             {
-<<<<<<< HEAD
-                NodeRunMetadataKey.LOOP_ID: loop_id,
-=======
                 WorkflowNodeExecutionMetadataKey.LOOP_ID: loop_id,
->>>>>>> 9c0bbb2d
             }
         )
     elif in_iteration:
@@ -437,11 +425,7 @@
             raise Exception("invalid graph")
         return _attach_execution_metadata(
             {
-<<<<<<< HEAD
-                NodeRunMetadataKey.ITERATION_ID: iteration_id,
-=======
                 WorkflowNodeExecutionMetadataKey.ITERATION_ID: iteration_id,
->>>>>>> 9c0bbb2d
             }
         )
     else:
