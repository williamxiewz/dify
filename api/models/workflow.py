--- conflicted
+++ resolved
@@ -363,7 +363,6 @@
             ensure_ascii=False,
         )
 
-<<<<<<< HEAD
     @property
     def rag_pipeline_variables(self) -> Sequence[Variable]:
         # TODO: find some way to init `self._conversation_variables` when instance created.
@@ -380,11 +379,10 @@
             {item["variable"]: item for item in values},
             ensure_ascii=False,
         )
-=======
+
     @staticmethod
     def version_from_datetime(d: datetime) -> str:
         return str(d)
->>>>>>> 35b4d2c4
 
 
 class WorkflowRunStatus(StrEnum):
