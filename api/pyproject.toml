--- conflicted
+++ resolved
@@ -151,10 +151,7 @@
     "types-tqdm~=4.67.0",
     "types-ujson~=5.10.0",
     "boto3-stubs>=1.38.20",
-<<<<<<< HEAD
-=======
     "types-jmespath>=1.0.2.20240106",
->>>>>>> 7a382a35
     "hypothesis>=6.131.15",
 ]
 
