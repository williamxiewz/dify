--- conflicted
+++ resolved
@@ -149,13 +149,10 @@
     "types-ujson>=5.10.0",
     "boto3-stubs>=1.38.20",
     "types-jmespath>=1.0.2.20240106",
-<<<<<<< HEAD
     "hypothesis>=6.131.15",
-=======
     "types_pyOpenSSL>=24.1.0",
     "types_cffi>=1.17.0",
     "types_setuptools>=80.9.0",
->>>>>>> 25be7c1a
 ]
 
 ############################################################
