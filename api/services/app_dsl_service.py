import logging
import uuid
from enum import StrEnum
from typing import Optional, cast
from uuid import uuid4

import yaml
from packaging import version
from pydantic import BaseModel, Field
from sqlalchemy import select
from sqlalchemy.orm import Session

from core.helper import ssrf_proxy
from core.model_runtime.utils.encoders import jsonable_encoder
from core.plugin.entities.plugin import PluginDependency
from core.workflow.nodes.enums import NodeType
from core.workflow.nodes.knowledge_retrieval.entities import KnowledgeRetrievalNodeData
from core.workflow.nodes.llm.entities import LLMNodeData
from core.workflow.nodes.parameter_extractor.entities import ParameterExtractorNodeData
from core.workflow.nodes.question_classifier.entities import QuestionClassifierNodeData
from core.workflow.nodes.tool.entities import ToolNodeData
from events.app_event import app_model_config_was_updated, app_was_created
from extensions.ext_redis import redis_client
from factories import variable_factory
from models import Account, App, AppMode
from models.model import AppModelConfig
from models.workflow import Workflow
from services.plugin.dependencies_analysis import DependenciesAnalysisService
from services.workflow_service import WorkflowService

logger = logging.getLogger(__name__)

IMPORT_INFO_REDIS_KEY_PREFIX = "app_import_info:"
<<<<<<< HEAD
CHECK_DEPENDENCIES_REDIS_KEY_PREFIX = "app_check_dependencies:"
IMPORT_INFO_REDIS_EXPIRY = 10 * 60  # 10 minutes
CURRENT_DSL_VERSION = "0.1.4"
DSL_MAX_SIZE = 10 * 1024 * 1024  # 10MB
=======
IMPORT_INFO_REDIS_EXPIRY = 180  # 3 minutes
CURRENT_DSL_VERSION = "0.1.5"
>>>>>>> cdaef30c


class ImportMode(StrEnum):
    YAML_CONTENT = "yaml-content"
    YAML_URL = "yaml-url"


class ImportStatus(StrEnum):
    COMPLETED = "completed"
    COMPLETED_WITH_WARNINGS = "completed-with-warnings"
    PENDING = "pending"
    FAILED = "failed"


class Import(BaseModel):
    id: str
    status: ImportStatus
    app_id: Optional[str] = None
    current_dsl_version: str = CURRENT_DSL_VERSION
    imported_dsl_version: str = ""
    error: str = ""


class CheckDependenciesResult(BaseModel):
    leaked_dependencies: list[PluginDependency] = Field(default_factory=list)


def _check_version_compatibility(imported_version: str) -> ImportStatus:
    """Determine import status based on version comparison"""
    try:
        current_ver = version.parse(CURRENT_DSL_VERSION)
        imported_ver = version.parse(imported_version)
    except version.InvalidVersion:
        return ImportStatus.FAILED

    # Compare major version and minor version
    if current_ver.major != imported_ver.major or current_ver.minor != imported_ver.minor:
        return ImportStatus.PENDING

    if current_ver.micro != imported_ver.micro:
        return ImportStatus.COMPLETED_WITH_WARNINGS

    return ImportStatus.COMPLETED


class PendingData(BaseModel):
    import_mode: str
    yaml_content: str
    name: str | None
    description: str | None
    icon_type: str | None
    icon: str | None
    icon_background: str | None
    app_id: str | None


class CheckDependenciesPendingData(BaseModel):
    dependencies: list[PluginDependency]
    app_id: str | None


class AppDslService:
    def __init__(self, session: Session):
        self._session = session

    def import_app(
        self,
        *,
        account: Account,
        import_mode: str,
        yaml_content: Optional[str] = None,
        yaml_url: Optional[str] = None,
        name: Optional[str] = None,
        description: Optional[str] = None,
        icon_type: Optional[str] = None,
        icon: Optional[str] = None,
        icon_background: Optional[str] = None,
        app_id: Optional[str] = None,
    ) -> Import:
        """Import an app from YAML content or URL."""
        import_id = str(uuid.uuid4())

        # Validate import mode
        try:
            mode = ImportMode(import_mode)
        except ValueError:
            raise ValueError(f"Invalid import_mode: {import_mode}")

        # Get YAML content
        content: bytes | str = b""
        if mode == ImportMode.YAML_URL:
            if not yaml_url:
                return Import(
                    id=import_id,
                    status=ImportStatus.FAILED,
                    error="yaml_url is required when import_mode is yaml-url",
                )
            try:
                # tricky way to handle url from github to github raw url
                if yaml_url.startswith("https://github.com") and yaml_url.endswith((".yml", ".yaml")):
                    yaml_url = yaml_url.replace("https://github.com", "https://raw.githubusercontent.com")
                    yaml_url = yaml_url.replace("/blob/", "/")
                response = ssrf_proxy.get(yaml_url.strip(), follow_redirects=True, timeout=(10, 10))
                response.raise_for_status()
                content = response.content

                if len(content) > DSL_MAX_SIZE:
                    return Import(
                        id=import_id,
                        status=ImportStatus.FAILED,
                        error="File size exceeds the limit of 10MB",
                    )

                if not content:
                    return Import(
                        id=import_id,
                        status=ImportStatus.FAILED,
                        error="Empty content from url",
                    )

                try:
                    content = cast(bytes, content).decode("utf-8")
                except UnicodeDecodeError as e:
                    return Import(
                        id=import_id,
                        status=ImportStatus.FAILED,
                        error=f"Error decoding content: {e}",
                    )
            except Exception as e:
                return Import(
                    id=import_id,
                    status=ImportStatus.FAILED,
                    error=f"Error fetching YAML from URL: {str(e)}",
                )
        elif mode == ImportMode.YAML_CONTENT:
            if not yaml_content:
                return Import(
                    id=import_id,
                    status=ImportStatus.FAILED,
                    error="yaml_content is required when import_mode is yaml-content",
                )
            content = yaml_content

        # Process YAML content
        try:
            # Parse YAML to validate format
            data = yaml.safe_load(content)
            if not isinstance(data, dict):
                return Import(
                    id=import_id,
                    status=ImportStatus.FAILED,
                    error="Invalid YAML format: content must be a mapping",
                )

            # Validate and fix DSL version
            if not data.get("version"):
                data["version"] = "0.1.0"
            if not data.get("kind") or data.get("kind") != "app":
                data["kind"] = "app"

            imported_version = data.get("version", "0.1.0")
            status = _check_version_compatibility(imported_version)

            # Extract app data
            app_data = data.get("app")
            if not app_data:
                return Import(
                    id=import_id,
                    status=ImportStatus.FAILED,
                    error="Missing app data in YAML content",
                )

            # If app_id is provided, check if it exists
            app = None
            if app_id:
                stmt = select(App).where(App.id == app_id, App.tenant_id == account.current_tenant_id)
                app = self._session.scalar(stmt)

                if not app:
                    return Import(
                        id=import_id,
                        status=ImportStatus.FAILED,
                        error="App not found",
                    )

                if app.mode not in [AppMode.WORKFLOW.value, AppMode.ADVANCED_CHAT.value]:
                    return Import(
                        id=import_id,
                        status=ImportStatus.FAILED,
                        error="Only workflow or advanced chat apps can be overwritten",
                    )

            # If major version mismatch, store import info in Redis
            if status == ImportStatus.PENDING:
                pending_data = PendingData(
                    import_mode=import_mode,
                    yaml_content=content,
                    name=name,
                    description=description,
                    icon_type=icon_type,
                    icon=icon,
                    icon_background=icon_background,
                    app_id=app_id,
                )
                redis_client.setex(
                    f"{IMPORT_INFO_REDIS_KEY_PREFIX}{import_id}",
                    IMPORT_INFO_REDIS_EXPIRY,
                    pending_data.model_dump_json(),
                )

                return Import(
                    id=import_id,
                    status=status,
                    app_id=app_id,
                    imported_dsl_version=imported_version,
                )

            # Extract dependencies
            dependencies = data.get("dependencies", [])
            check_dependencies_pending_data = None
            if dependencies:
                check_dependencies_pending_data = [PluginDependency.model_validate(d) for d in dependencies]

            # Create or update app
            app = self._create_or_update_app(
                app=app,
                data=data,
                account=account,
                name=name,
                description=description,
                icon_type=icon_type,
                icon=icon,
                icon_background=icon_background,
                dependencies=check_dependencies_pending_data,
            )

            return Import(
                id=import_id,
                status=status,
                app_id=app.id,
                imported_dsl_version=imported_version,
            )

        except yaml.YAMLError as e:
            return Import(
                id=import_id,
                status=ImportStatus.FAILED,
                error=f"Invalid YAML format: {str(e)}",
            )

        except Exception as e:
            logger.exception("Failed to import app")
            return Import(
                id=import_id,
                status=ImportStatus.FAILED,
                error=str(e),
            )

    def confirm_import(self, *, import_id: str, account: Account) -> Import:
        """
        Confirm an import that requires confirmation
        """
        redis_key = f"{IMPORT_INFO_REDIS_KEY_PREFIX}{import_id}"
        pending_data = redis_client.get(redis_key)

        if not pending_data:
            return Import(
                id=import_id,
                status=ImportStatus.FAILED,
                error="Import information expired or does not exist",
            )

        try:
            if not isinstance(pending_data, str | bytes):
                return Import(
                    id=import_id,
                    status=ImportStatus.FAILED,
                    error="Invalid import information",
                )
            pending_data = PendingData.model_validate_json(pending_data)
            data = yaml.safe_load(pending_data.yaml_content)

            app = None
            if pending_data.app_id:
                stmt = select(App).where(App.id == pending_data.app_id, App.tenant_id == account.current_tenant_id)
                app = self._session.scalar(stmt)

            # Create or update app
            app = self._create_or_update_app(
                app=app,
                data=data,
                account=account,
                name=pending_data.name,
                description=pending_data.description,
                icon_type=pending_data.icon_type,
                icon=pending_data.icon,
                icon_background=pending_data.icon_background,
            )

            # Delete import info from Redis
            redis_client.delete(redis_key)

            return Import(
                id=import_id,
                status=ImportStatus.COMPLETED,
                app_id=app.id,
                current_dsl_version=CURRENT_DSL_VERSION,
                imported_dsl_version=data.get("version", "0.1.0"),
            )

        except Exception as e:
            logger.exception("Error confirming import")
            return Import(
                id=import_id,
                status=ImportStatus.FAILED,
                error=str(e),
            )

    def check_dependencies(
        self,
        *,
        app_model: App,
    ) -> CheckDependenciesResult:
        """Check dependencies"""
        # Get dependencies from Redis
        redis_key = f"{CHECK_DEPENDENCIES_REDIS_KEY_PREFIX}{app_model.id}"
        dependencies = redis_client.get(redis_key)
        if not dependencies:
            return CheckDependenciesResult()

        # Extract dependencies
        dependencies = CheckDependenciesPendingData.model_validate_json(dependencies)

        # Get leaked dependencies
        leaked_dependencies = DependenciesAnalysisService.get_leaked_dependencies(
            tenant_id=app_model.tenant_id, dependencies=dependencies.dependencies
        )
        return CheckDependenciesResult(
            leaked_dependencies=leaked_dependencies,
        )

    def _create_or_update_app(
        self,
        *,
        app: Optional[App],
        data: dict,
        account: Account,
        name: Optional[str] = None,
        description: Optional[str] = None,
        icon_type: Optional[str] = None,
        icon: Optional[str] = None,
        icon_background: Optional[str] = None,
        dependencies: Optional[list[PluginDependency]] = None,
    ) -> App:
        """Create a new app or update an existing one."""
        app_data = data.get("app", {})
        app_mode = app_data.get("mode")
        if not app_mode:
            raise ValueError("loss app mode")
        app_mode = AppMode(app_mode)

        # Set icon type
        icon_type_value = icon_type or app_data.get("icon_type")
        if icon_type_value in ["emoji", "link"]:
            icon_type = icon_type_value
        else:
            icon_type = "emoji"
        icon = icon or str(app_data.get("icon", ""))

        if app:
            # Update existing app
            app.name = name or app_data.get("name", app.name)
            app.description = description or app_data.get("description", app.description)
            app.icon_type = icon_type
            app.icon = icon
            app.icon_background = icon_background or app_data.get("icon_background", app.icon_background)
            app.updated_by = account.id
        else:
            if account.current_tenant_id is None:
                raise ValueError("Current tenant is not set")

            # Create new app
            app = App()
            app.id = str(uuid4())
            app.tenant_id = account.current_tenant_id
            app.mode = app_mode.value
            app.name = name or app_data.get("name", "")
            app.description = description or app_data.get("description", "")
            app.icon_type = icon_type
            app.icon = icon
            app.icon_background = icon_background or app_data.get("icon_background", "#FFFFFF")
            app.enable_site = True
            app.enable_api = True
            app.use_icon_as_answer_icon = app_data.get("use_icon_as_answer_icon", False)
            app.created_by = account.id
            app.updated_by = account.id

            self._session.add(app)
            self._session.commit()
            app_was_created.send(app, account=account)

        # save dependencies
        if dependencies:
            redis_client.setex(
                f"{CHECK_DEPENDENCIES_REDIS_KEY_PREFIX}{app.id}",
                IMPORT_INFO_REDIS_EXPIRY,
                CheckDependenciesPendingData(app_id=app.id, dependencies=dependencies).model_dump_json(),
            )

        # Initialize app based on mode
        if app_mode in {AppMode.ADVANCED_CHAT, AppMode.WORKFLOW}:
            workflow_data = data.get("workflow")
            if not workflow_data or not isinstance(workflow_data, dict):
                raise ValueError("Missing workflow data for workflow/advanced chat app")

            environment_variables_list = workflow_data.get("environment_variables", [])
            environment_variables = [
                variable_factory.build_environment_variable_from_mapping(obj) for obj in environment_variables_list
            ]
            conversation_variables_list = workflow_data.get("conversation_variables", [])
            conversation_variables = [
                variable_factory.build_conversation_variable_from_mapping(obj) for obj in conversation_variables_list
            ]

            workflow_service = WorkflowService()
            current_draft_workflow = workflow_service.get_draft_workflow(app_model=app)
            if current_draft_workflow:
                unique_hash = current_draft_workflow.unique_hash
            else:
                unique_hash = None
            workflow_service.sync_draft_workflow(
                app_model=app,
                graph=workflow_data.get("graph", {}),
                features=workflow_data.get("features", {}),
                unique_hash=unique_hash,
                account=account,
                environment_variables=environment_variables,
                conversation_variables=conversation_variables,
            )
        elif app_mode in {AppMode.CHAT, AppMode.AGENT_CHAT, AppMode.COMPLETION}:
            # Initialize model config
            model_config = data.get("model_config")
            if not model_config or not isinstance(model_config, dict):
                raise ValueError("Missing model_config for chat/agent-chat/completion app")
            # Initialize or update model config
            if not app.app_model_config:
                app_model_config = AppModelConfig().from_model_config_dict(model_config)
                app_model_config.id = str(uuid4())
                app_model_config.app_id = app.id
                app_model_config.created_by = account.id
                app_model_config.updated_by = account.id

                app.app_model_config_id = app_model_config.id

                self._session.add(app_model_config)
                app_model_config_was_updated.send(app, app_model_config=app_model_config)
        else:
            raise ValueError("Invalid app mode")
        return app

    @classmethod
    def export_dsl(cls, app_model: App, include_secret: bool = False) -> str:
        """
        Export app
        :param app_model: App instance
        :return:
        """
        app_mode = AppMode.value_of(app_model.mode)

        export_data = {
            "version": CURRENT_DSL_VERSION,
            "kind": "app",
            "app": {
                "name": app_model.name,
                "mode": app_model.mode,
                "icon": "🤖" if app_model.icon_type == "image" else app_model.icon,
                "icon_background": "#FFEAD5" if app_model.icon_type == "image" else app_model.icon_background,
                "description": app_model.description,
                "use_icon_as_answer_icon": app_model.use_icon_as_answer_icon,
            },
        }

        if app_mode in {AppMode.ADVANCED_CHAT, AppMode.WORKFLOW}:
            cls._append_workflow_export_data(
                export_data=export_data, app_model=app_model, include_secret=include_secret
            )
        else:
            cls._append_model_config_export_data(export_data, app_model)

        return yaml.dump(export_data, allow_unicode=True)

    @classmethod
    def _append_workflow_export_data(cls, *, export_data: dict, app_model: App, include_secret: bool) -> None:
        """
        Append workflow export data
        :param export_data: export data
        :param app_model: App instance
        """
        workflow_service = WorkflowService()
        workflow = workflow_service.get_draft_workflow(app_model)
        if not workflow:
            raise ValueError("Missing draft workflow configuration, please check.")

        export_data["workflow"] = workflow.to_dict(include_secret=include_secret)
        dependencies = cls._extract_dependencies_from_workflow(workflow)
        export_data["dependencies"] = [
            jsonable_encoder(d.model_dump())
            for d in DependenciesAnalysisService.generate_dependencies(
                tenant_id=app_model.tenant_id, dependencies=dependencies
            )
        ]

    @classmethod
    def _append_model_config_export_data(cls, export_data: dict, app_model: App) -> None:
        """
        Append model config export data
        :param export_data: export data
        :param app_model: App instance
        """
        app_model_config = app_model.app_model_config
        if not app_model_config:
            raise ValueError("Missing app configuration, please check.")

        export_data["model_config"] = app_model_config.to_dict()
        dependencies = cls._extract_dependencies_from_model_config(app_model_config)
        export_data["dependencies"] = [
            jsonable_encoder(d.model_dump())
            for d in DependenciesAnalysisService.generate_dependencies(
                tenant_id=app_model.tenant_id, dependencies=dependencies
            )
        ]

    @classmethod
    def _extract_dependencies_from_workflow(cls, workflow: Workflow) -> list[str]:
        """
        Extract dependencies from workflow
        :param workflow: Workflow instance
        :return: dependencies list format like ["langgenius/google"]
        """
        graph = workflow.graph_dict
        dependencies = []
        for node in graph.get("nodes", []):
            try:
                typ = node.get("data", {}).get("type")
                match typ:
                    case NodeType.TOOL.value:
                        tool_entity = ToolNodeData(**node["data"])
                        dependencies.append(
                            DependenciesAnalysisService.analyze_tool_dependency(tool_entity.provider_id),
                        )
                    case NodeType.LLM.value:
                        llm_entity = LLMNodeData(**node["data"])
                        dependencies.append(
                            DependenciesAnalysisService.analyze_model_provider_dependency(llm_entity.model.provider),
                        )
                    case NodeType.QUESTION_CLASSIFIER.value:
                        question_classifier_entity = QuestionClassifierNodeData(**node["data"])
                        dependencies.append(
                            DependenciesAnalysisService.analyze_model_provider_dependency(
                                question_classifier_entity.model.provider
                            ),
                        )
                    case NodeType.PARAMETER_EXTRACTOR.value:
                        parameter_extractor_entity = ParameterExtractorNodeData(**node["data"])
                        dependencies.append(
                            DependenciesAnalysisService.analyze_model_provider_dependency(
                                parameter_extractor_entity.model.provider
                            ),
                        )
                    case NodeType.KNOWLEDGE_RETRIEVAL.value:
                        knowledge_retrieval_entity = KnowledgeRetrievalNodeData(**node["data"])
                        if knowledge_retrieval_entity.retrieval_mode == "multiple":
                            if knowledge_retrieval_entity.multiple_retrieval_config:
                                if (
                                    knowledge_retrieval_entity.multiple_retrieval_config.reranking_mode
                                    == "reranking_model"
                                ):
                                    if knowledge_retrieval_entity.multiple_retrieval_config.reranking_model:
                                        dependencies.append(
                                            DependenciesAnalysisService.analyze_model_provider_dependency(
                                                knowledge_retrieval_entity.multiple_retrieval_config.reranking_model.provider
                                            ),
                                        )
                                elif (
                                    knowledge_retrieval_entity.multiple_retrieval_config.reranking_mode
                                    == "weighted_score"
                                ):
                                    if knowledge_retrieval_entity.multiple_retrieval_config.weights:
                                        vector_setting = (
                                            knowledge_retrieval_entity.multiple_retrieval_config.weights.vector_setting
                                        )
                                        dependencies.append(
                                            DependenciesAnalysisService.analyze_model_provider_dependency(
                                                vector_setting.embedding_provider_name
                                            ),
                                        )
                        elif knowledge_retrieval_entity.retrieval_mode == "single":
                            model_config = knowledge_retrieval_entity.single_retrieval_config
                            if model_config:
                                dependencies.append(
                                    DependenciesAnalysisService.analyze_model_provider_dependency(
                                        model_config.model.provider
                                    ),
                                )
                    case _:
                        # TODO: Handle default case or unknown node types
                        pass
            except Exception as e:
                logger.exception("Error extracting node dependency", exc_info=e)

        return dependencies

    @classmethod
    def _extract_dependencies_from_model_config(cls, model_config: AppModelConfig) -> list[str]:
        """
        Extract dependencies from model config
        :param model_config: AppModelConfig instance
        :return: dependencies list format like ["langgenius/google:1.0.0@abcdef1234567890"]
        """
        dependencies = []

        try:
            # completion model
            model_dict = model_config.model_dict
            if model_dict:
                dependencies.append(
                    DependenciesAnalysisService.analyze_model_provider_dependency(model_dict.get("provider", ""))
                )

            # reranking model
            dataset_configs = model_config.dataset_configs_dict
            if dataset_configs:
                for dataset_config in dataset_configs.get("datasets", {}).get("datasets", []):
                    if dataset_config.get("reranking_model"):
                        dependencies.append(
                            DependenciesAnalysisService.analyze_model_provider_dependency(
                                dataset_config.get("reranking_model", {})
                                .get("reranking_provider_name", {})
                                .get("provider")
                            )
                        )

            # tools
            agent_configs = model_config.agent_mode_dict
            if agent_configs:
                for agent_config in agent_configs.get("tools", []):
                    dependencies.append(
                        DependenciesAnalysisService.analyze_tool_dependency(agent_config.get("provider_id"))
                    )

        except Exception as e:
            logger.exception("Error extracting model config dependency", exc_info=e)

        return dependencies

    @classmethod
    def get_leaked_dependencies(cls, tenant_id: str, dsl_dependencies: list[dict]) -> list[PluginDependency]:
        """
        Returns the leaked dependencies in current workspace
        """
        dependencies = [PluginDependency(**dep) for dep in dsl_dependencies]
        if not dependencies:
            return []

        return DependenciesAnalysisService.get_leaked_dependencies(tenant_id=tenant_id, dependencies=dependencies)<|MERGE_RESOLUTION|>--- conflicted
+++ resolved
@@ -31,15 +31,10 @@
 logger = logging.getLogger(__name__)
 
 IMPORT_INFO_REDIS_KEY_PREFIX = "app_import_info:"
-<<<<<<< HEAD
 CHECK_DEPENDENCIES_REDIS_KEY_PREFIX = "app_check_dependencies:"
 IMPORT_INFO_REDIS_EXPIRY = 10 * 60  # 10 minutes
-CURRENT_DSL_VERSION = "0.1.4"
 DSL_MAX_SIZE = 10 * 1024 * 1024  # 10MB
-=======
-IMPORT_INFO_REDIS_EXPIRY = 180  # 3 minutes
 CURRENT_DSL_VERSION = "0.1.5"
->>>>>>> cdaef30c
 
 
 class ImportMode(StrEnum):
