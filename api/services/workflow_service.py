import json
import logging
import time
import uuid
from collections.abc import Callable, Generator, Mapping, Sequence
from datetime import UTC, datetime
from typing import Any, Optional
from uuid import uuid4

from sqlalchemy import select
from sqlalchemy.orm import Session

from core.app.apps.advanced_chat.app_config_manager import AdvancedChatAppConfigManager
from core.app.apps.workflow.app_config_manager import WorkflowAppConfigManager
from core.app.entities.app_invoke_entities import InvokeFrom
from core.file import File
from core.repositories import SQLAlchemyWorkflowNodeExecutionRepository
from core.variables import Variable
<<<<<<< HEAD
from core.workflow.entities.node_entities import NodeRunMetadataKey, NodeRunResult
from core.workflow.entities.node_execution_entities import NodeExecution, NodeExecutionStatus
from core.workflow.entities.variable_pool import VariablePool
=======
from core.workflow.entities.node_entities import NodeRunResult, WorkflowNodeExecutionMetadataKey
from core.workflow.entities.variable_pool import VariablePool
from core.workflow.entities.workflow_node_execution import WorkflowNodeExecution, WorkflowNodeExecutionStatus
>>>>>>> 9c0bbb2d
from core.workflow.enums import SystemVariableKey
from core.workflow.errors import WorkflowNodeRunFailedError
from core.workflow.graph_engine.entities.event import InNodeEvent
from core.workflow.nodes import NodeType
from core.workflow.nodes.base.node import BaseNode
from core.workflow.nodes.enums import ErrorStrategy
from core.workflow.nodes.event import RunCompletedEvent
from core.workflow.nodes.event.types import NodeEvent
from core.workflow.nodes.node_mapping import LATEST_VERSION, NODE_TYPE_CLASSES_MAPPING
from core.workflow.workflow_entry import WorkflowEntry
from events.app_event import app_draft_workflow_was_synced, app_published_workflow_was_updated
from extensions.ext_database import db
from factories.variable_factory import segment_to_variable
<<<<<<< HEAD
from libs import gen_utils
=======
>>>>>>> 9c0bbb2d
from models.account import Account
from models.model import App, AppMode
from models.tools import WorkflowToolProvider
from models.workflow import (
    Workflow,
    WorkflowNodeExecutionModel,
    WorkflowNodeExecutionTriggeredFrom,
    WorkflowType,
)
from services.errors.app import IsDraftWorkflowError, WorkflowHashNotEqualError
from services.workflow.workflow_converter import WorkflowConverter

from .errors.workflow_service import DraftWorkflowDeletionError, WorkflowInUseError
from .workflow_draft_variable_service import (
    DraftVariableSaver,
    DraftVarLoader,
    WorkflowDraftVariableService,
)


class WorkflowService:
    """
    Workflow Service
    """

<<<<<<< HEAD
    def get_node_last_run(self, app_model: App, workflow: Workflow, node_id: str) -> WorkflowNodeExecution | None:
        # TODO(QuantumGhost): This query is not fully covered by index.
        criteria = (
            WorkflowNodeExecution.tenant_id == app_model.tenant_id,
            WorkflowNodeExecution.app_id == app_model.id,
            WorkflowNodeExecution.workflow_id == workflow.id,
            WorkflowNodeExecution.node_id == node_id,
        )
        node_exec = (
            db.session.query(WorkflowNodeExecution)
            .filter(*criteria)
            .order_by(WorkflowNodeExecution.created_at.desc())
=======
    def get_node_last_run(self, app_model: App, workflow: Workflow, node_id: str) -> WorkflowNodeExecutionModel | None:
        # TODO(QuantumGhost): This query is not fully covered by index.
        criteria = (
            WorkflowNodeExecutionModel.tenant_id == app_model.tenant_id,
            WorkflowNodeExecutionModel.app_id == app_model.id,
            WorkflowNodeExecutionModel.workflow_id == workflow.id,
            WorkflowNodeExecutionModel.node_id == node_id,
        )
        node_exec = (
            db.session.query(WorkflowNodeExecutionModel)
            .filter(*criteria)
            .order_by(WorkflowNodeExecutionModel.created_at.desc())
>>>>>>> 9c0bbb2d
            .first()
        )
        return node_exec

    def is_workflow_exist(self, app_model: App) -> bool:
        return (
            db.session.query(Workflow)
            .filter(
                Workflow.tenant_id == app_model.tenant_id,
                Workflow.app_id == app_model.id,
                Workflow.version == Workflow.VERSION_DRAFT,
            )
            .count()
        ) > 0

    def get_draft_workflow(self, app_model: App) -> Optional[Workflow]:
        """
        Get draft workflow
        """
        # fetch draft workflow by app_model
        workflow = (
            db.session.query(Workflow)
            .filter(
                Workflow.tenant_id == app_model.tenant_id, Workflow.app_id == app_model.id, Workflow.version == "draft"
            )
            .first()
        )

        # return draft workflow
        return workflow

    def get_published_workflow_by_id(self, app_model: App, workflow_id: str) -> Optional[Workflow]:
        # fetch published workflow by workflow_id
        workflow = (
            db.session.query(Workflow)
            .filter(
                Workflow.tenant_id == app_model.tenant_id,
                Workflow.app_id == app_model.id,
                Workflow.id == workflow_id,
            )
            .first()
        )
        if not workflow:
            return None
        if workflow.version == Workflow.VERSION_DRAFT:
            raise IsDraftWorkflowError(f"Workflow is draft version, id={workflow_id}")
        return workflow

    def get_published_workflow(self, app_model: App) -> Optional[Workflow]:
        """
        Get published workflow
        """

        if not app_model.workflow_id:
            return None

        # fetch published workflow by workflow_id
        workflow = (
            db.session.query(Workflow)
            .filter(
                Workflow.tenant_id == app_model.tenant_id,
                Workflow.app_id == app_model.id,
                Workflow.id == app_model.workflow_id,
            )
            .first()
        )

        return workflow

    def get_all_published_workflow(
        self,
        *,
        session: Session,
        app_model: App,
        page: int,
        limit: int,
        user_id: str | None,
        named_only: bool = False,
    ) -> tuple[Sequence[Workflow], bool]:
        """
        Get published workflow with pagination
        """
        if not app_model.workflow_id:
            return [], False

        stmt = (
            select(Workflow)
            .where(Workflow.app_id == app_model.id)
            .order_by(Workflow.version.desc())
            .limit(limit + 1)
            .offset((page - 1) * limit)
        )

        if user_id:
            stmt = stmt.where(Workflow.created_by == user_id)

        if named_only:
            stmt = stmt.where(Workflow.marked_name != "")

        workflows = session.scalars(stmt).all()

        has_more = len(workflows) > limit
        if has_more:
            workflows = workflows[:-1]

        return workflows, has_more

    def sync_draft_workflow(
        self,
        *,
        app_model: App,
        graph: dict,
        features: dict,
        unique_hash: Optional[str],
        account: Account,
        environment_variables: Sequence[Variable],
        conversation_variables: Sequence[Variable],
    ) -> Workflow:
        """
        Sync draft workflow
        :raises WorkflowHashNotEqualError
        """
        # fetch draft workflow by app_model
        workflow = self.get_draft_workflow(app_model=app_model)

        if workflow and workflow.unique_hash != unique_hash:
            raise WorkflowHashNotEqualError()

        # validate features structure
        self.validate_features_structure(app_model=app_model, features=features)

        # create draft workflow if not found
        if not workflow:
            workflow = Workflow(
                tenant_id=app_model.tenant_id,
                app_id=app_model.id,
                type=WorkflowType.from_app_mode(app_model.mode).value,
                version="draft",
                graph=json.dumps(graph),
                features=json.dumps(features),
                created_by=account.id,
                environment_variables=environment_variables,
                conversation_variables=conversation_variables,
            )
            db.session.add(workflow)
        # update draft workflow if found
        else:
            workflow.graph = json.dumps(graph)
            workflow.features = json.dumps(features)
            workflow.updated_by = account.id
            workflow.updated_at = datetime.now(UTC).replace(tzinfo=None)
            workflow.environment_variables = environment_variables
            workflow.conversation_variables = conversation_variables

        # commit db session changes
        db.session.commit()

        # trigger app workflow events
        app_draft_workflow_was_synced.send(app_model, synced_draft_workflow=workflow)

        # return draft workflow
        return workflow

    def publish_workflow(
        self,
        *,
        session: Session,
        app_model: App,
        account: Account,
        marked_name: str = "",
        marked_comment: str = "",
    ) -> Workflow:
        draft_workflow_stmt = select(Workflow).where(
            Workflow.tenant_id == app_model.tenant_id,
            Workflow.app_id == app_model.id,
            Workflow.version == "draft",
        )
        draft_workflow = session.scalar(draft_workflow_stmt)
        if not draft_workflow:
            raise ValueError("No valid workflow found.")

        # create new workflow
        workflow = Workflow.new(
            tenant_id=app_model.tenant_id,
            app_id=app_model.id,
            type=draft_workflow.type,
            version=Workflow.version_from_datetime(datetime.now(UTC).replace(tzinfo=None)),
            graph=draft_workflow.graph,
            features=draft_workflow.features,
            created_by=account.id,
            environment_variables=draft_workflow.environment_variables,
            conversation_variables=draft_workflow.conversation_variables,
            marked_name=marked_name,
            marked_comment=marked_comment,
        )

        # commit db session changes
        session.add(workflow)

        # trigger app workflow events
        app_published_workflow_was_updated.send(app_model, published_workflow=workflow)

        # return new workflow
        return workflow

    def get_default_block_configs(self) -> list[dict]:
        """
        Get default block configs
        """
        # return default block config
        default_block_configs = []
        for node_class_mapping in NODE_TYPE_CLASSES_MAPPING.values():
            node_class = node_class_mapping[LATEST_VERSION]
            default_config = node_class.get_default_config()
            if default_config:
                default_block_configs.append(default_config)

        return default_block_configs

    def get_default_block_config(self, node_type: str, filters: Optional[dict] = None) -> Optional[dict]:
        """
        Get default config of node.
        :param node_type: node type
        :param filters: filter by node config parameters.
        :return:
        """
        node_type_enum = NodeType(node_type)

        # return default block config
        if node_type_enum not in NODE_TYPE_CLASSES_MAPPING:
            return None

        node_class = NODE_TYPE_CLASSES_MAPPING[node_type_enum][LATEST_VERSION]
        default_config = node_class.get_default_config(filters=filters)
        if not default_config:
            return None

        return default_config

    def run_draft_workflow_node(
        self,
        app_model: App,
        node_id: str,
        user_inputs: dict,
        account: Account,
        query: str = "",
        files: list[File] | None = None,
<<<<<<< HEAD
    ) -> WorkflowNodeExecution:
=======
    ) -> WorkflowNodeExecutionModel:
>>>>>>> 9c0bbb2d
        """
        Run draft workflow node
        """
        # fetch draft workflow by app_model
        draft_workflow = self.get_draft_workflow(app_model=app_model)
        if not draft_workflow:
            raise ValueError("Workflow not initialized")

        # TODO(QuantumGhost): We may get rid of the `list_conversation_variables`
        # here, and rely on `DraftVarLoader` to load conversation variables.
<<<<<<< HEAD
        with Session(bind=db.engine) as session:
            draft_var_srv = WorkflowDraftVariableService(session)
=======

        with Session(bind=db.engine) as session:
            draft_var_srv = WorkflowDraftVariableService(session)
            draft_var_srv.prefill_conversation_variable_default_values(draft_workflow)
>>>>>>> 9c0bbb2d

            conv_vars_models = draft_var_srv.list_conversation_variables(app_id=app_model.id)
            conv_vars = [
                segment_to_variable(segment=v.get_value(), id=v.id, selector=v.get_selector())
                for v in conv_vars_models.variables
            ]

        node_config = draft_workflow.get_node_config_by_id(node_id)
        node_type = NodeType(node_config.get("data", {}).get("type"))
        if node_type == NodeType.START:
            with Session(bind=db.engine) as session, session.begin():
                draft_var_srv = WorkflowDraftVariableService(session)
<<<<<<< HEAD
                conversation_id = draft_var_srv.create_conversation_and_set_conversation_variables(
=======
                conversation_id = draft_var_srv.get_or_create_conversation(
>>>>>>> 9c0bbb2d
                    account_id=account.id,
                    app=app_model,
                    workflow=draft_workflow,
                )

                # init variable pool
                variable_pool = _setup_variable_pool(
                    query=query,
                    files=files or [],
                    user_id=account.id,
                    user_inputs=user_inputs,
                    workflow=draft_workflow,
                    conversation_variables=conv_vars,
                    node_type=node_type,
                    conversation_id=conversation_id,
                )

        else:
            variable_pool = VariablePool(
                system_variables={},
                user_inputs=user_inputs,
                environment_variables=draft_workflow.environment_variables,
                conversation_variables=[],
            )

<<<<<<< HEAD
        variable_loader = DraftVarLoader(engine=db.engine, app_id=app_model.id)
=======
        variable_loader = DraftVarLoader(
            engine=db.engine,
            app_id=app_model.id,
        )
>>>>>>> 9c0bbb2d

        run = WorkflowEntry.single_step_run(
            workflow=draft_workflow,
            node_id=node_id,
            user_inputs=user_inputs,
            user_id=account.id,
            variable_pool=variable_pool,
            variable_loader=variable_loader,
        )

        # run draft workflow node
        start_at = time.perf_counter()
        node_execution = self._handle_node_run_result(
            invoke_node_fn=lambda: run,
            start_at=start_at,
            node_id=node_id,
        )

        # Set workflow_id on the NodeExecution
        node_execution.workflow_id = draft_workflow.id

        # Create repository and save the node execution
        repository = SQLAlchemyWorkflowNodeExecutionRepository(
            session_factory=db.engine,
            user=account,
            app_id=app_model.id,
            triggered_from=WorkflowNodeExecutionTriggeredFrom.SINGLE_STEP,
        )
        repository.save(node_execution)

        # Convert node_execution to WorkflowNodeExecution after save
        workflow_node_execution = repository.to_db_model(node_execution)
<<<<<<< HEAD
        output = workflow_node_execution.outputs_dict or {}

        exec_metadata = workflow_node_execution.execution_metadata_dict or {}

        loop_id = exec_metadata.get(NodeRunMetadataKey.LOOP_ID, None)
        iteration_id = exec_metadata.get(NodeRunMetadataKey.ITERATION_ID, None)

=======
        process_data = workflow_node_execution.process_data_dict or {}
        output = workflow_node_execution.outputs_dict or {}

        exec_metadata = workflow_node_execution.execution_metadata_dict or {}

        loop_id = exec_metadata.get(WorkflowNodeExecutionMetadataKey.LOOP_ID, None)
        iteration_id = exec_metadata.get(WorkflowNodeExecutionMetadataKey.ITERATION_ID, None)

>>>>>>> 9c0bbb2d
        # TODO(QuantumGhost): single step does not include loop_id or iteration_id in execution_metadata.
        with Session(bind=db.engine) as session, session.begin():
            draft_var_saver = DraftVariableSaver(
                session=session,
                app_id=app_model.id,
                node_id=workflow_node_execution.node_id,
                node_type=NodeType(workflow_node_execution.node_type),
                invoke_from=InvokeFrom.DEBUGGER,
                enclosing_node_id=loop_id or iteration_id or None,
            )
<<<<<<< HEAD
            draft_var_saver.save(output)
=======
            draft_var_saver.save(process_data=process_data, output=output)
>>>>>>> 9c0bbb2d
            session.commit()
        return workflow_node_execution

    def run_free_workflow_node(
        self, node_data: dict, tenant_id: str, user_id: str, node_id: str, user_inputs: dict[str, Any]
    ) -> WorkflowNodeExecution:
        """
        Run draft workflow node
        """
        # run draft workflow node
        start_at = time.perf_counter()

        workflow_node_execution = self._handle_node_run_result(
            invoke_node_fn=lambda: WorkflowEntry.run_free_node(
                node_id=node_id,
                node_data=node_data,
                tenant_id=tenant_id,
                user_id=user_id,
                user_inputs=user_inputs,
            ),
            start_at=start_at,
            node_id=node_id,
        )

        return workflow_node_execution

    def _handle_node_run_result(
        self,
        invoke_node_fn: Callable[[], tuple[BaseNode, Generator[NodeEvent | InNodeEvent, None, None]]],
        start_at: float,
        node_id: str,
    ) -> WorkflowNodeExecution:
        try:
            node_instance, generator = invoke_node_fn()
            generator = gen_utils.inspect(generator, logging.getLogger(__name__))

            node_run_result: NodeRunResult | None = None
            for event in generator:
                if isinstance(event, RunCompletedEvent):
                    node_run_result = event.run_result

                    # sign output files
                    node_run_result.outputs = WorkflowEntry.handle_special_values(node_run_result.outputs)
                    break

            if not node_run_result:
                raise ValueError("Node run failed with no run result")
            # single step debug mode error handling return
            if node_run_result.status == WorkflowNodeExecutionStatus.FAILED and node_instance.should_continue_on_error:
                node_error_args: dict[str, Any] = {
                    "status": WorkflowNodeExecutionStatus.EXCEPTION,
                    "error": node_run_result.error,
                    "inputs": node_run_result.inputs,
                    "metadata": {"error_strategy": node_instance.node_data.error_strategy},
                }
                if node_instance.node_data.error_strategy is ErrorStrategy.DEFAULT_VALUE:
                    node_run_result = NodeRunResult(
                        **node_error_args,
                        outputs={
                            **node_instance.node_data.default_value_dict,
                            "error_message": node_run_result.error,
                            "error_type": node_run_result.error_type,
                        },
                    )
                else:
                    node_run_result = NodeRunResult(
                        **node_error_args,
                        outputs={
                            "error_message": node_run_result.error,
                            "error_type": node_run_result.error_type,
                        },
                    )
            run_succeeded = node_run_result.status in (
                WorkflowNodeExecutionStatus.SUCCEEDED,
                WorkflowNodeExecutionStatus.EXCEPTION,
            )
            error = node_run_result.error if not run_succeeded else None
        except WorkflowNodeRunFailedError as e:
            node_instance = e.node_instance
            run_succeeded = False
            node_run_result = None
            error = e.error

        # Create a NodeExecution domain model
        node_execution = WorkflowNodeExecution(
            id=str(uuid4()),
            workflow_id="",  # This is a single-step execution, so no workflow ID
            index=1,
            node_id=node_id,
            node_type=node_instance.node_type,
            title=node_instance.node_data.title,
            elapsed_time=time.perf_counter() - start_at,
            created_at=datetime.now(UTC).replace(tzinfo=None),
            finished_at=datetime.now(UTC).replace(tzinfo=None),
        )

        if run_succeeded and node_run_result:
            # Set inputs, process_data, and outputs as dictionaries (not JSON strings)
            inputs = WorkflowEntry.handle_special_values(node_run_result.inputs) if node_run_result.inputs else None
            process_data = (
                WorkflowEntry.handle_special_values(node_run_result.process_data)
                if node_run_result.process_data
                else None
            )
            outputs = WorkflowEntry.handle_special_values(node_run_result.outputs) if node_run_result.outputs else None

            node_execution.inputs = inputs
            node_execution.process_data = process_data
            node_execution.outputs = outputs
            node_execution.metadata = node_run_result.metadata

            # Map status from WorkflowNodeExecutionStatus to NodeExecutionStatus
            if node_run_result.status == WorkflowNodeExecutionStatus.SUCCEEDED:
                node_execution.status = WorkflowNodeExecutionStatus.SUCCEEDED
            elif node_run_result.status == WorkflowNodeExecutionStatus.EXCEPTION:
                node_execution.status = WorkflowNodeExecutionStatus.EXCEPTION
                node_execution.error = node_run_result.error
        else:
            # Set failed status and error
            node_execution.status = WorkflowNodeExecutionStatus.FAILED
            node_execution.error = error

        return node_execution

    def convert_to_workflow(self, app_model: App, account: Account, args: dict) -> App:
        """
        Basic mode of chatbot app(expert mode) to workflow
        Completion App to Workflow App

        :param app_model: App instance
        :param account: Account instance
        :param args: dict
        :return:
        """
        # chatbot convert to workflow mode
        workflow_converter = WorkflowConverter()

        if app_model.mode not in {AppMode.CHAT.value, AppMode.COMPLETION.value}:
            raise ValueError(f"Current App mode: {app_model.mode} is not supported convert to workflow.")

        # convert to workflow
        new_app: App = workflow_converter.convert_to_workflow(
            app_model=app_model,
            account=account,
            name=args.get("name", "Default Name"),
            icon_type=args.get("icon_type", "emoji"),
            icon=args.get("icon", "🤖"),
            icon_background=args.get("icon_background", "#FFEAD5"),
        )

        return new_app

    def validate_features_structure(self, app_model: App, features: dict) -> dict:
        if app_model.mode == AppMode.ADVANCED_CHAT.value:
            return AdvancedChatAppConfigManager.config_validate(
                tenant_id=app_model.tenant_id, config=features, only_structure_validate=True
            )
        elif app_model.mode == AppMode.WORKFLOW.value:
            return WorkflowAppConfigManager.config_validate(
                tenant_id=app_model.tenant_id, config=features, only_structure_validate=True
            )
        else:
            raise ValueError(f"Invalid app mode: {app_model.mode}")

    def update_workflow(
        self, *, session: Session, workflow_id: str, tenant_id: str, account_id: str, data: dict
    ) -> Optional[Workflow]:
        """
        Update workflow attributes

        :param session: SQLAlchemy database session
        :param workflow_id: Workflow ID
        :param tenant_id: Tenant ID
        :param account_id: Account ID (for permission check)
        :param data: Dictionary containing fields to update
        :return: Updated workflow or None if not found
        """
        stmt = select(Workflow).where(Workflow.id == workflow_id, Workflow.tenant_id == tenant_id)
        workflow = session.scalar(stmt)

        if not workflow:
            return None

        allowed_fields = ["marked_name", "marked_comment"]

        for field, value in data.items():
            if field in allowed_fields:
                setattr(workflow, field, value)

        workflow.updated_by = account_id
        workflow.updated_at = datetime.now(UTC).replace(tzinfo=None)

        return workflow

    def delete_workflow(self, *, session: Session, workflow_id: str, tenant_id: str) -> bool:
        """
        Delete a workflow

        :param session: SQLAlchemy database session
        :param workflow_id: Workflow ID
        :param tenant_id: Tenant ID
        :return: True if successful
        :raises: ValueError if workflow not found
        :raises: WorkflowInUseError if workflow is in use
        :raises: DraftWorkflowDeletionError if workflow is a draft version
        """
        stmt = select(Workflow).where(Workflow.id == workflow_id, Workflow.tenant_id == tenant_id)
        workflow = session.scalar(stmt)

        if not workflow:
            raise ValueError(f"Workflow with ID {workflow_id} not found")

        # Check if workflow is a draft version
        if workflow.version == "draft":
            raise DraftWorkflowDeletionError("Cannot delete draft workflow versions")

        # Check if this workflow is currently referenced by an app
        app_stmt = select(App).where(App.workflow_id == workflow_id)
        app = session.scalar(app_stmt)
        if app:
            # Cannot delete a workflow that's currently in use by an app
            raise WorkflowInUseError(f"Cannot delete workflow that is currently in use by app '{app.id}'")

        # Don't use workflow.tool_published as it's not accurate for specific workflow versions
        # Check if there's a tool provider using this specific workflow version
        tool_provider = (
            session.query(WorkflowToolProvider)
            .filter(
                WorkflowToolProvider.tenant_id == workflow.tenant_id,
                WorkflowToolProvider.app_id == workflow.app_id,
                WorkflowToolProvider.version == workflow.version,
            )
            .first()
        )

        if tool_provider:
            # Cannot delete a workflow that's published as a tool
            raise WorkflowInUseError("Cannot delete workflow that is published as a tool")

        session.delete(workflow)
        return True


def _setup_variable_pool(
    query: str,
    files: Sequence[File],
    user_id: str,
    user_inputs: Mapping[str, Any],
    workflow: Workflow,
    node_type: NodeType,
    conversation_id: str,
    conversation_variables: list[Variable],
):
    # Only inject system variables for START node type.
    if node_type == NodeType.START:
        # Create a variable pool.
        system_inputs = {
            # From inputs:
            SystemVariableKey.QUERY: query,
            SystemVariableKey.FILES: files,
            SystemVariableKey.USER_ID: user_id,
            # From sysvar
            SystemVariableKey.CONVERSATION_ID: conversation_id,
            SystemVariableKey.DIALOGUE_COUNT: 0,
            # From workflow model
            SystemVariableKey.APP_ID: workflow.app_id,
            SystemVariableKey.WORKFLOW_ID: workflow.id,
            # Randomly generated.
<<<<<<< HEAD
            SystemVariableKey.WORKFLOW_RUN_ID: str(uuid.uuid4()),
=======
            SystemVariableKey.WORKFLOW_EXECUTION_ID: str(uuid.uuid4()),
>>>>>>> 9c0bbb2d
        }
    else:
        system_inputs = {}

    # init variable pool
    variable_pool = VariablePool(
        system_variables=system_inputs,
        user_inputs=user_inputs,
        environment_variables=workflow.environment_variables,
        conversation_variables=conversation_variables,
    )

    return variable_pool<|MERGE_RESOLUTION|>--- conflicted
+++ resolved
@@ -1,5 +1,4 @@
 import json
-import logging
 import time
 import uuid
 from collections.abc import Callable, Generator, Mapping, Sequence
@@ -16,15 +15,9 @@
 from core.file import File
 from core.repositories import SQLAlchemyWorkflowNodeExecutionRepository
 from core.variables import Variable
-<<<<<<< HEAD
-from core.workflow.entities.node_entities import NodeRunMetadataKey, NodeRunResult
-from core.workflow.entities.node_execution_entities import NodeExecution, NodeExecutionStatus
-from core.workflow.entities.variable_pool import VariablePool
-=======
 from core.workflow.entities.node_entities import NodeRunResult, WorkflowNodeExecutionMetadataKey
 from core.workflow.entities.variable_pool import VariablePool
 from core.workflow.entities.workflow_node_execution import WorkflowNodeExecution, WorkflowNodeExecutionStatus
->>>>>>> 9c0bbb2d
 from core.workflow.enums import SystemVariableKey
 from core.workflow.errors import WorkflowNodeRunFailedError
 from core.workflow.graph_engine.entities.event import InNodeEvent
@@ -38,10 +31,6 @@
 from events.app_event import app_draft_workflow_was_synced, app_published_workflow_was_updated
 from extensions.ext_database import db
 from factories.variable_factory import segment_to_variable
-<<<<<<< HEAD
-from libs import gen_utils
-=======
->>>>>>> 9c0bbb2d
 from models.account import Account
 from models.model import App, AppMode
 from models.tools import WorkflowToolProvider
@@ -67,20 +56,6 @@
     Workflow Service
     """
 
-<<<<<<< HEAD
-    def get_node_last_run(self, app_model: App, workflow: Workflow, node_id: str) -> WorkflowNodeExecution | None:
-        # TODO(QuantumGhost): This query is not fully covered by index.
-        criteria = (
-            WorkflowNodeExecution.tenant_id == app_model.tenant_id,
-            WorkflowNodeExecution.app_id == app_model.id,
-            WorkflowNodeExecution.workflow_id == workflow.id,
-            WorkflowNodeExecution.node_id == node_id,
-        )
-        node_exec = (
-            db.session.query(WorkflowNodeExecution)
-            .filter(*criteria)
-            .order_by(WorkflowNodeExecution.created_at.desc())
-=======
     def get_node_last_run(self, app_model: App, workflow: Workflow, node_id: str) -> WorkflowNodeExecutionModel | None:
         # TODO(QuantumGhost): This query is not fully covered by index.
         criteria = (
@@ -93,7 +68,6 @@
             db.session.query(WorkflowNodeExecutionModel)
             .filter(*criteria)
             .order_by(WorkflowNodeExecutionModel.created_at.desc())
->>>>>>> 9c0bbb2d
             .first()
         )
         return node_exec
@@ -341,11 +315,7 @@
         account: Account,
         query: str = "",
         files: list[File] | None = None,
-<<<<<<< HEAD
-    ) -> WorkflowNodeExecution:
-=======
     ) -> WorkflowNodeExecutionModel:
->>>>>>> 9c0bbb2d
         """
         Run draft workflow node
         """
@@ -356,15 +326,10 @@
 
         # TODO(QuantumGhost): We may get rid of the `list_conversation_variables`
         # here, and rely on `DraftVarLoader` to load conversation variables.
-<<<<<<< HEAD
-        with Session(bind=db.engine) as session:
-            draft_var_srv = WorkflowDraftVariableService(session)
-=======
 
         with Session(bind=db.engine) as session:
             draft_var_srv = WorkflowDraftVariableService(session)
             draft_var_srv.prefill_conversation_variable_default_values(draft_workflow)
->>>>>>> 9c0bbb2d
 
             conv_vars_models = draft_var_srv.list_conversation_variables(app_id=app_model.id)
             conv_vars = [
@@ -377,11 +342,7 @@
         if node_type == NodeType.START:
             with Session(bind=db.engine) as session, session.begin():
                 draft_var_srv = WorkflowDraftVariableService(session)
-<<<<<<< HEAD
-                conversation_id = draft_var_srv.create_conversation_and_set_conversation_variables(
-=======
                 conversation_id = draft_var_srv.get_or_create_conversation(
->>>>>>> 9c0bbb2d
                     account_id=account.id,
                     app=app_model,
                     workflow=draft_workflow,
@@ -407,14 +368,10 @@
                 conversation_variables=[],
             )
 
-<<<<<<< HEAD
-        variable_loader = DraftVarLoader(engine=db.engine, app_id=app_model.id)
-=======
         variable_loader = DraftVarLoader(
             engine=db.engine,
             app_id=app_model.id,
         )
->>>>>>> 9c0bbb2d
 
         run = WorkflowEntry.single_step_run(
             workflow=draft_workflow,
@@ -447,15 +404,6 @@
 
         # Convert node_execution to WorkflowNodeExecution after save
         workflow_node_execution = repository.to_db_model(node_execution)
-<<<<<<< HEAD
-        output = workflow_node_execution.outputs_dict or {}
-
-        exec_metadata = workflow_node_execution.execution_metadata_dict or {}
-
-        loop_id = exec_metadata.get(NodeRunMetadataKey.LOOP_ID, None)
-        iteration_id = exec_metadata.get(NodeRunMetadataKey.ITERATION_ID, None)
-
-=======
         process_data = workflow_node_execution.process_data_dict or {}
         output = workflow_node_execution.outputs_dict or {}
 
@@ -464,7 +412,6 @@
         loop_id = exec_metadata.get(WorkflowNodeExecutionMetadataKey.LOOP_ID, None)
         iteration_id = exec_metadata.get(WorkflowNodeExecutionMetadataKey.ITERATION_ID, None)
 
->>>>>>> 9c0bbb2d
         # TODO(QuantumGhost): single step does not include loop_id or iteration_id in execution_metadata.
         with Session(bind=db.engine) as session, session.begin():
             draft_var_saver = DraftVariableSaver(
@@ -475,11 +422,7 @@
                 invoke_from=InvokeFrom.DEBUGGER,
                 enclosing_node_id=loop_id or iteration_id or None,
             )
-<<<<<<< HEAD
-            draft_var_saver.save(output)
-=======
             draft_var_saver.save(process_data=process_data, output=output)
->>>>>>> 9c0bbb2d
             session.commit()
         return workflow_node_execution
 
@@ -514,7 +457,6 @@
     ) -> WorkflowNodeExecution:
         try:
             node_instance, generator = invoke_node_fn()
-            generator = gen_utils.inspect(generator, logging.getLogger(__name__))
 
             node_run_result: NodeRunResult | None = None
             for event in generator:
@@ -748,11 +690,7 @@
             SystemVariableKey.APP_ID: workflow.app_id,
             SystemVariableKey.WORKFLOW_ID: workflow.id,
             # Randomly generated.
-<<<<<<< HEAD
-            SystemVariableKey.WORKFLOW_RUN_ID: str(uuid.uuid4()),
-=======
             SystemVariableKey.WORKFLOW_EXECUTION_ID: str(uuid.uuid4()),
->>>>>>> 9c0bbb2d
         }
     else:
         system_inputs = {}
