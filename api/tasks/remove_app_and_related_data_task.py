import logging
import time
from collections.abc import Callable

import click
from celery import shared_task  # type: ignore
from sqlalchemy import delete, select
from sqlalchemy.exc import SQLAlchemyError
from sqlalchemy.orm import Session

<<<<<<< HEAD
from core.repositories import SQLAlchemyWorkflowNodeExecutionRepository
from extensions.ext_database import db
from models import (
    Account,
=======
from extensions.ext_database import db
from models import (
>>>>>>> 2e4dfbd6
    ApiToken,
    App,
    AppAnnotationHitHistory,
    AppAnnotationSetting,
    AppDatasetJoin,
    AppMCPServer,
    AppModelConfig,
    Conversation,
    EndUser,
    InstalledApp,
    Message,
    MessageAgentThought,
    MessageAnnotation,
    MessageChain,
    MessageFeedback,
    MessageFile,
    RecommendedApp,
    Site,
    TagBinding,
    TraceAppConfig,
)
from models.tools import WorkflowToolProvider
from models.web import PinnedConversation, SavedMessage
from models.workflow import ConversationVariable, Workflow, WorkflowAppLog, WorkflowNodeExecution, WorkflowRun


@shared_task(queue="app_deletion", bind=True, max_retries=3)
def remove_app_and_related_data_task(self, tenant_id: str, app_id: str):
    logging.info(click.style(f"Start deleting app and related data: {tenant_id}:{app_id}", fg="green"))
    start_at = time.perf_counter()
    try:
        # Delete related data
        _delete_app_model_configs(tenant_id, app_id)
        _delete_app_site(tenant_id, app_id)
        _delete_app_mcp_servers(tenant_id, app_id)
        _delete_app_api_tokens(tenant_id, app_id)
        _delete_installed_apps(tenant_id, app_id)
        _delete_recommended_apps(tenant_id, app_id)
        _delete_app_annotation_data(tenant_id, app_id)
        _delete_app_dataset_joins(tenant_id, app_id)
        _delete_app_workflows(tenant_id, app_id)
        _delete_app_workflow_runs(tenant_id, app_id)
        _delete_app_workflow_node_executions(tenant_id, app_id)
        _delete_app_workflow_app_logs(tenant_id, app_id)
        _delete_app_conversations(tenant_id, app_id)
        _delete_app_messages(tenant_id, app_id)
        _delete_workflow_tool_providers(tenant_id, app_id)
        _delete_app_tag_bindings(tenant_id, app_id)
        _delete_end_users(tenant_id, app_id)
        _delete_trace_app_configs(tenant_id, app_id)
        _delete_conversation_variables(app_id=app_id)

        end_at = time.perf_counter()
        logging.info(click.style(f"App and related data deleted: {app_id} latency: {end_at - start_at}", fg="green"))
    except SQLAlchemyError as e:
        logging.exception(
            click.style(f"Database error occurred while deleting app {app_id} and related data", fg="red")
        )
        raise self.retry(exc=e, countdown=60)  # Retry after 60 seconds
    except Exception as e:
        logging.exception(click.style(f"Error occurred while deleting app {app_id} and related data", fg="red"))
        raise self.retry(exc=e, countdown=60)  # Retry after 60 seconds


def _delete_app_model_configs(tenant_id: str, app_id: str):
    def del_model_config(model_config_id: str):
        db.session.query(AppModelConfig).filter(AppModelConfig.id == model_config_id).delete(synchronize_session=False)

    _delete_records(
        """select id from app_model_configs where app_id=:app_id limit 1000""",
        {"app_id": app_id},
        del_model_config,
        "app model config",
    )


def _delete_app_site(tenant_id: str, app_id: str):
    def del_site(site_id: str):
        db.session.query(Site).filter(Site.id == site_id).delete(synchronize_session=False)

    _delete_records("""select id from sites where app_id=:app_id limit 1000""", {"app_id": app_id}, del_site, "site")


def _delete_app_mcp_servers(tenant_id: str, app_id: str):
    def del_mcp_server(mcp_server_id: str):
        db.session.query(AppMCPServer).filter(AppMCPServer.id == mcp_server_id).delete(synchronize_session=False)

    _delete_records(
        """select id from app_mcp_servers where app_id=:app_id limit 1000""",
        {"app_id": app_id},
        del_mcp_server,
        "app mcp server",
    )


def _delete_app_api_tokens(tenant_id: str, app_id: str):
    def del_api_token(api_token_id: str):
        db.session.query(ApiToken).filter(ApiToken.id == api_token_id).delete(synchronize_session=False)

    _delete_records(
        """select id from api_tokens where app_id=:app_id limit 1000""", {"app_id": app_id}, del_api_token, "api token"
    )


def _delete_installed_apps(tenant_id: str, app_id: str):
    def del_installed_app(installed_app_id: str):
        db.session.query(InstalledApp).filter(InstalledApp.id == installed_app_id).delete(synchronize_session=False)

    _delete_records(
        """select id from installed_apps where tenant_id=:tenant_id and app_id=:app_id limit 1000""",
        {"tenant_id": tenant_id, "app_id": app_id},
        del_installed_app,
        "installed app",
    )


def _delete_recommended_apps(tenant_id: str, app_id: str):
    def del_recommended_app(recommended_app_id: str):
        db.session.query(RecommendedApp).filter(RecommendedApp.id == recommended_app_id).delete(
            synchronize_session=False
        )

    _delete_records(
        """select id from recommended_apps where app_id=:app_id limit 1000""",
        {"app_id": app_id},
        del_recommended_app,
        "recommended app",
    )


def _delete_app_annotation_data(tenant_id: str, app_id: str):
    def del_annotation_hit_history(annotation_hit_history_id: str):
        db.session.query(AppAnnotationHitHistory).filter(
            AppAnnotationHitHistory.id == annotation_hit_history_id
        ).delete(synchronize_session=False)

    _delete_records(
        """select id from app_annotation_hit_histories where app_id=:app_id limit 1000""",
        {"app_id": app_id},
        del_annotation_hit_history,
        "annotation hit history",
    )

    def del_annotation_setting(annotation_setting_id: str):
        db.session.query(AppAnnotationSetting).filter(AppAnnotationSetting.id == annotation_setting_id).delete(
            synchronize_session=False
        )

    _delete_records(
        """select id from app_annotation_settings where app_id=:app_id limit 1000""",
        {"app_id": app_id},
        del_annotation_setting,
        "annotation setting",
    )


def _delete_app_dataset_joins(tenant_id: str, app_id: str):
    def del_dataset_join(dataset_join_id: str):
        db.session.query(AppDatasetJoin).filter(AppDatasetJoin.id == dataset_join_id).delete(synchronize_session=False)

    _delete_records(
        """select id from app_dataset_joins where app_id=:app_id limit 1000""",
        {"app_id": app_id},
        del_dataset_join,
        "dataset join",
    )


def _delete_app_workflows(tenant_id: str, app_id: str):
    def del_workflow(workflow_id: str):
        db.session.query(Workflow).filter(Workflow.id == workflow_id).delete(synchronize_session=False)

    _delete_records(
        """select id from workflows where tenant_id=:tenant_id and app_id=:app_id limit 1000""",
        {"tenant_id": tenant_id, "app_id": app_id},
        del_workflow,
        "workflow",
    )


def _delete_app_workflow_runs(tenant_id: str, app_id: str):
    def del_workflow_run(workflow_run_id: str):
        db.session.query(WorkflowRun).filter(WorkflowRun.id == workflow_run_id).delete(synchronize_session=False)

    _delete_records(
        """select id from workflow_runs where tenant_id=:tenant_id and app_id=:app_id limit 1000""",
        {"tenant_id": tenant_id, "app_id": app_id},
        del_workflow_run,
        "workflow run",
    )


def _delete_app_workflow_node_executions(tenant_id: str, app_id: str):
<<<<<<< HEAD
    # Get app's owner
    with Session(db.engine, expire_on_commit=False) as session:
        stmt = select(Account).where(Account.id == App.created_by).where(App.id == app_id)
        user = session.scalar(stmt)

    if user is None:
        errmsg = (
            f"Failed to delete workflow node executions for tenant {tenant_id} and app {app_id}, app's owner not found"
        )
        logging.error(errmsg)
        raise ValueError(errmsg)

    # Create a repository instance for WorkflowNodeExecution
    repository = SQLAlchemyWorkflowNodeExecutionRepository(
        session_factory=db.engine,
        user=user,
        app_id=app_id,
        triggered_from=None,
    )

    # Use the clear method to delete all records for this tenant_id and app_id
    repository.clear()
=======
    def del_workflow_node_execution(workflow_node_execution_id: str):
        db.session.query(WorkflowNodeExecution).filter(WorkflowNodeExecution.id == workflow_node_execution_id).delete(
            synchronize_session=False
        )
>>>>>>> 2e4dfbd6

    _delete_records(
        """select id from workflow_node_executions where tenant_id=:tenant_id and app_id=:app_id limit 1000""",
        {"tenant_id": tenant_id, "app_id": app_id},
        del_workflow_node_execution,
        "workflow node execution",
    )


def _delete_app_workflow_app_logs(tenant_id: str, app_id: str):
    def del_workflow_app_log(workflow_app_log_id: str):
        db.session.query(WorkflowAppLog).filter(WorkflowAppLog.id == workflow_app_log_id).delete(
            synchronize_session=False
        )

    _delete_records(
        """select id from workflow_app_logs where tenant_id=:tenant_id and app_id=:app_id limit 1000""",
        {"tenant_id": tenant_id, "app_id": app_id},
        del_workflow_app_log,
        "workflow app log",
    )


def _delete_app_conversations(tenant_id: str, app_id: str):
    def del_conversation(conversation_id: str):
        db.session.query(PinnedConversation).filter(PinnedConversation.conversation_id == conversation_id).delete(
            synchronize_session=False
        )
        db.session.query(Conversation).filter(Conversation.id == conversation_id).delete(synchronize_session=False)

    _delete_records(
        """select id from conversations where app_id=:app_id limit 1000""",
        {"app_id": app_id},
        del_conversation,
        "conversation",
    )


def _delete_conversation_variables(*, app_id: str):
    stmt = delete(ConversationVariable).where(ConversationVariable.app_id == app_id)
    with db.engine.connect() as conn:
        conn.execute(stmt)
        conn.commit()
        logging.info(click.style(f"Deleted conversation variables for app {app_id}", fg="green"))


def _delete_app_messages(tenant_id: str, app_id: str):
    def del_message(message_id: str):
        db.session.query(MessageFeedback).filter(MessageFeedback.message_id == message_id).delete(
            synchronize_session=False
        )
        db.session.query(MessageAnnotation).filter(MessageAnnotation.message_id == message_id).delete(
            synchronize_session=False
        )
        db.session.query(MessageChain).filter(MessageChain.message_id == message_id).delete(synchronize_session=False)
        db.session.query(MessageAgentThought).filter(MessageAgentThought.message_id == message_id).delete(
            synchronize_session=False
        )
        db.session.query(MessageFile).filter(MessageFile.message_id == message_id).delete(synchronize_session=False)
        db.session.query(SavedMessage).filter(SavedMessage.message_id == message_id).delete(synchronize_session=False)
        db.session.query(Message).filter(Message.id == message_id).delete()

    _delete_records(
        """select id from messages where app_id=:app_id limit 1000""", {"app_id": app_id}, del_message, "message"
    )


def _delete_workflow_tool_providers(tenant_id: str, app_id: str):
    def del_tool_provider(tool_provider_id: str):
        db.session.query(WorkflowToolProvider).filter(WorkflowToolProvider.id == tool_provider_id).delete(
            synchronize_session=False
        )

    _delete_records(
        """select id from tool_workflow_providers where tenant_id=:tenant_id and app_id=:app_id limit 1000""",
        {"tenant_id": tenant_id, "app_id": app_id},
        del_tool_provider,
        "tool workflow provider",
    )


def _delete_app_tag_bindings(tenant_id: str, app_id: str):
    def del_tag_binding(tag_binding_id: str):
        db.session.query(TagBinding).filter(TagBinding.id == tag_binding_id).delete(synchronize_session=False)

    _delete_records(
        """select id from tag_bindings where tenant_id=:tenant_id and target_id=:app_id limit 1000""",
        {"tenant_id": tenant_id, "app_id": app_id},
        del_tag_binding,
        "tag binding",
    )


def _delete_end_users(tenant_id: str, app_id: str):
    def del_end_user(end_user_id: str):
        db.session.query(EndUser).filter(EndUser.id == end_user_id).delete(synchronize_session=False)

    _delete_records(
        """select id from end_users where tenant_id=:tenant_id and app_id=:app_id limit 1000""",
        {"tenant_id": tenant_id, "app_id": app_id},
        del_end_user,
        "end user",
    )


def _delete_trace_app_configs(tenant_id: str, app_id: str):
    def del_trace_app_config(trace_app_config_id: str):
        db.session.query(TraceAppConfig).filter(TraceAppConfig.id == trace_app_config_id).delete(
            synchronize_session=False
        )

    _delete_records(
        """select id from trace_app_config where app_id=:app_id limit 1000""",
        {"app_id": app_id},
        del_trace_app_config,
        "trace app config",
    )


def _delete_records(query_sql: str, params: dict, delete_func: Callable, name: str) -> None:
    while True:
        with db.engine.begin() as conn:
            rs = conn.execute(db.text(query_sql), params)
            if rs.rowcount == 0:
                break

            for i in rs:
                record_id = str(i.id)
                try:
                    delete_func(record_id)
                    db.session.commit()
                    logging.info(click.style(f"Deleted {name} {record_id}", fg="green"))
                except Exception:
                    logging.exception(f"Error occurred while deleting {name} {record_id}")
                    continue
            rs.close()<|MERGE_RESOLUTION|>--- conflicted
+++ resolved
@@ -4,21 +4,12 @@
 
 import click
 from celery import shared_task  # type: ignore
-from sqlalchemy import delete, select
+from sqlalchemy import delete
 from sqlalchemy.exc import SQLAlchemyError
-from sqlalchemy.orm import Session
-
-<<<<<<< HEAD
-from core.repositories import SQLAlchemyWorkflowNodeExecutionRepository
+
 from extensions.ext_database import db
 from models import (
-    Account,
-=======
-from extensions.ext_database import db
-from models import (
->>>>>>> 2e4dfbd6
     ApiToken,
-    App,
     AppAnnotationHitHistory,
     AppAnnotationSetting,
     AppDatasetJoin,
@@ -210,35 +201,10 @@
 
 
 def _delete_app_workflow_node_executions(tenant_id: str, app_id: str):
-<<<<<<< HEAD
-    # Get app's owner
-    with Session(db.engine, expire_on_commit=False) as session:
-        stmt = select(Account).where(Account.id == App.created_by).where(App.id == app_id)
-        user = session.scalar(stmt)
-
-    if user is None:
-        errmsg = (
-            f"Failed to delete workflow node executions for tenant {tenant_id} and app {app_id}, app's owner not found"
-        )
-        logging.error(errmsg)
-        raise ValueError(errmsg)
-
-    # Create a repository instance for WorkflowNodeExecution
-    repository = SQLAlchemyWorkflowNodeExecutionRepository(
-        session_factory=db.engine,
-        user=user,
-        app_id=app_id,
-        triggered_from=None,
-    )
-
-    # Use the clear method to delete all records for this tenant_id and app_id
-    repository.clear()
-=======
     def del_workflow_node_execution(workflow_node_execution_id: str):
         db.session.query(WorkflowNodeExecution).filter(WorkflowNodeExecution.id == workflow_node_execution_id).delete(
             synchronize_session=False
         )
->>>>>>> 2e4dfbd6
 
     _delete_records(
         """select id from workflow_node_executions where tenant_id=:tenant_id and app_id=:app_id limit 1000""",
