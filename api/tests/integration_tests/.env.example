--- conflicted
+++ resolved
@@ -84,7 +84,6 @@
 # 360 AI Credentials
 ZHINAO_API_KEY=
 
-<<<<<<< HEAD
 # Plugin configuration
 PLUGIN_API_KEY=
 PLUGIN_API_URL=
@@ -92,7 +91,5 @@
 
 # Marketplace configuration
 MARKETPLACE_API_URL=
-=======
 # Gitee AI Credentials
-GITEE_AI_API_KEY=
->>>>>>> 197f1b39
+GITEE_AI_API_KEY=