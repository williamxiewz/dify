--- conflicted
+++ resolved
@@ -71,11 +71,7 @@
 
   # plugin daemon
   plugin_daemon:
-<<<<<<< HEAD
-    image: langgenius/dify-plugin-daemon:0.0.10-local
-=======
     image: langgenius/dify-plugin-daemon:0.1.1-local
->>>>>>> 2e4dfbd6
     restart: always
     env_file:
       - ./middleware.env
