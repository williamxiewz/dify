--- conflicted
+++ resolved
@@ -32,12 +32,9 @@
 import ToolPicker from '@/app/components/workflow/block-selector/tool-picker'
 import type { ToolDefaultValue, ToolValue } from '@/app/components/workflow/block-selector/types'
 import { canFindTool } from '@/utils'
-<<<<<<< HEAD
 import { useAllBuiltInTools, useAllCustomTools, useAllMCPTools, useAllWorkflowTools } from '@/service/use-tools'
 import type { ToolWithProvider } from '@/app/components/workflow/types'
-=======
 import { useMittContextSelector } from '@/context/mitt-context'
->>>>>>> 9c0bbb2d
 
 type AgentToolWithMoreInfo = AgentTool & { icon: any; collection?: Collection } | null
 const AgentTools: FC = () => {
@@ -142,7 +139,7 @@
   }
   const getProviderShowName = (item: AgentTool) => {
     const type = item.provider_type
-    if(type === CollectionType.builtIn)
+    if (type === CollectionType.builtIn)
       return item.provider_name.split('/').pop()
     return item.provider_name
   }
@@ -177,12 +174,8 @@
                   disabled={false}
                   supportAddCustomTool
                   onSelect={handleSelectTool}
-<<<<<<< HEAD
                   onSelectMultiple={handleSelectMultipleTool}
                   selectedTools={tools as unknown as ToolValue[]}
-=======
-                  selectedTools={tools as any}
->>>>>>> 9c0bbb2d
                 />
               </>
             )}
