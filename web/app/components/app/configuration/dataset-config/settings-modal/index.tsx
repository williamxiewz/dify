--- conflicted
+++ resolved
@@ -12,11 +12,7 @@
 import Button from '@/app/components/base/button'
 import Input from '@/app/components/base/input'
 import Textarea from '@/app/components/base/textarea'
-<<<<<<< HEAD
-import type { DataSet } from '@/models/datasets'
-=======
 import { type DataSet, DatasetPermission } from '@/models/datasets'
->>>>>>> 363c46ac
 import { useToastContext } from '@/app/components/base/toast'
 import { updateDatasetSetting } from '@/service/datasets'
 import { useAppContext } from '@/context/app-context'
