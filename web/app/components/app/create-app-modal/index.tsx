--- conflicted
+++ resolved
@@ -28,12 +28,7 @@
 import { getRedirection } from '@/utils/app-redirection'
 import FullScreenModal from '@/app/components/base/fullscreen-modal'
 
-<<<<<<< HEAD
-interface CreateAppDialogProps {
-  show: boolean
-=======
 type CreateAppProps = {
->>>>>>> 9c7a1bc0
   onSuccess: () => void
   onClose: () => void
   onCreateFromTemplate?: () => void
