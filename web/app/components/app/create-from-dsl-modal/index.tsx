--- conflicted
+++ resolved
@@ -25,12 +25,8 @@
 import { NEED_REFRESH_APP_LIST_KEY } from '@/config'
 import { getRedirection } from '@/utils/app-redirection'
 import cn from '@/utils/classnames'
-<<<<<<< HEAD
-import { useMutationCheckDependenciesBeforeImportDSL } from '@/service/use-plugins'
-=======
 import { useStore as usePluginDependencyStore } from '@/app/components/workflow/plugin-dependency/store'
 import PluginDependency from '@/app/components/workflow/plugin-dependency'
->>>>>>> d4cda69b
 
 type CreateFromDSLModalProps = {
   show: boolean
@@ -53,7 +49,6 @@
   const [fileContent, setFileContent] = useState<string>()
   const [currentTab, setCurrentTab] = useState(activeTab)
   const [dslUrlValue, setDslUrlValue] = useState(dslUrl)
-  const { mutateAsync } = useMutationCheckDependenciesBeforeImportDSL()
   const [showErrorModal, setShowErrorModal] = useState(false)
   const [versions, setVersions] = useState<{ importedVersion: string; systemVersion: string }>()
   const [importId, setImportId] = useState<string>()
@@ -97,14 +92,12 @@
           mode: DSLImportMode.YAML_CONTENT,
           yaml_content: fileContent || '',
         })
-        await mutateAsync({ dslString: fileContent })
       }
       if (currentTab === CreateFromDSLModalTab.FROM_URL) {
         response = await importDSL({
           mode: DSLImportMode.YAML_URL,
           yaml_url: dslUrlValue || '',
         })
-        await mutateAsync({ url: dslUrlValue })
       }
 
       if (!response)
