import type { ClipboardEvent } from 'react'
import {
  useCallback,
  useState,
} from 'react'
import { useParams } from 'next/navigation'
import produce from 'immer'
import { v4 as uuid4 } from 'uuid'
import { useTranslation } from 'react-i18next'
import type { FileEntity } from './types'
import { useFileStore } from './store'
import {
  fileUpload,
  getSupportFileType,
  isAllowedFileExtension,
} from './utils'
import {
  AUDIO_SIZE_LIMIT,
  FILE_SIZE_LIMIT,
  IMG_SIZE_LIMIT,
  VIDEO_SIZE_LIMIT,
} from '@/app/components/base/file-uploader/constants'
import { useToastContext } from '@/app/components/base/toast'
import { TransferMethod } from '@/types/app'
import { SupportUploadFileTypes } from '@/app/components/workflow/types'
import type { FileUpload } from '@/app/components/base/features/types'
import { formatFileSize } from '@/utils/format'
<<<<<<< HEAD
import { fetchRemoteFileInfo } from '@/service/common'
=======
import { uploadRemoteFileInfo } from '@/service/common'
>>>>>>> 5605ff98
import type { FileUploadConfigResponse } from '@/models/common'

export const useFileSizeLimit = (fileUploadConfig?: FileUploadConfigResponse) => {
  const imgSizeLimit = Number(fileUploadConfig?.image_file_size_limit) * 1024 * 1024 || IMG_SIZE_LIMIT
  const docSizeLimit = Number(fileUploadConfig?.file_size_limit) * 1024 * 1024 || FILE_SIZE_LIMIT
  const audioSizeLimit = Number(fileUploadConfig?.audio_file_size_limit) * 1024 * 1024 || AUDIO_SIZE_LIMIT
  const videoSizeLimit = Number(fileUploadConfig?.video_file_size_limit) * 1024 * 1024 || VIDEO_SIZE_LIMIT

  return {
    imgSizeLimit,
    docSizeLimit,
    audioSizeLimit,
    videoSizeLimit,
  }
}

export const useFile = (fileConfig: FileUpload) => {
  const { t } = useTranslation()
  const { notify } = useToastContext()
  const fileStore = useFileStore()
  const params = useParams()
  const { imgSizeLimit, docSizeLimit, audioSizeLimit, videoSizeLimit } = useFileSizeLimit(fileConfig.fileUploadConfig)

<<<<<<< HEAD
  const checkSizeLimit = (fileType: string, fileSize: number) => {
=======
  const checkSizeLimit = useCallback((fileType: string, fileSize: number) => {
>>>>>>> 5605ff98
    switch (fileType) {
      case SupportUploadFileTypes.image: {
        if (fileSize > imgSizeLimit) {
          notify({
            type: 'error',
            message: t('common.fileUploader.uploadFromComputerLimit', {
              type: SupportUploadFileTypes.image,
              size: formatFileSize(imgSizeLimit),
            }),
          })
          return false
        }
        return true
      }
      case SupportUploadFileTypes.document: {
        if (fileSize > docSizeLimit) {
          notify({
            type: 'error',
            message: t('common.fileUploader.uploadFromComputerLimit', {
              type: SupportUploadFileTypes.document,
              size: formatFileSize(docSizeLimit),
            }),
          })
          return false
        }
        return true
      }
      case SupportUploadFileTypes.audio: {
        if (fileSize > audioSizeLimit) {
          notify({
            type: 'error',
            message: t('common.fileUploader.uploadFromComputerLimit', {
              type: SupportUploadFileTypes.audio,
              size: formatFileSize(audioSizeLimit),
            }),
          })
          return false
        }
        return true
      }
      case SupportUploadFileTypes.video: {
        if (fileSize > videoSizeLimit) {
          notify({
            type: 'error',
            message: t('common.fileUploader.uploadFromComputerLimit', {
              type: SupportUploadFileTypes.video,
              size: formatFileSize(videoSizeLimit),
            }),
          })
          return false
        }
        return true
      }
      case SupportUploadFileTypes.custom: {
        if (fileSize > docSizeLimit) {
          notify({
            type: 'error',
            message: t('common.fileUploader.uploadFromComputerLimit', {
              type: SupportUploadFileTypes.document,
              size: formatFileSize(docSizeLimit),
            }),
          })
          return false
        }
        return true
      }
      default: {
        return true
      }
    }
<<<<<<< HEAD
  }
=======
  }, [audioSizeLimit, docSizeLimit, imgSizeLimit, notify, t, videoSizeLimit])
>>>>>>> 5605ff98

  const handleAddFile = useCallback((newFile: FileEntity) => {
    const {
      files,
      setFiles,
    } = fileStore.getState()

    const newFiles = produce(files, (draft) => {
      draft.push(newFile)
    })
    setFiles(newFiles)
  }, [fileStore])

  const handleUpdateFile = useCallback((newFile: FileEntity) => {
    const {
      files,
      setFiles,
    } = fileStore.getState()

    const newFiles = produce(files, (draft) => {
      const index = draft.findIndex(file => file.id === newFile.id)

      if (index > -1)
        draft[index] = newFile
    })
    setFiles(newFiles)
  }, [fileStore])

  const handleRemoveFile = useCallback((fileId: string) => {
    const {
      files,
      setFiles,
    } = fileStore.getState()

    const newFiles = files.filter(file => file.id !== fileId)
    setFiles(newFiles)
  }, [fileStore])

  const handleReUploadFile = useCallback((fileId: string) => {
    const {
      files,
      setFiles,
    } = fileStore.getState()
    const index = files.findIndex(file => file.id === fileId)

    if (index > -1) {
      const uploadingFile = files[index]
      const newFiles = produce(files, (draft) => {
        draft[index].progress = 0
      })
      setFiles(newFiles)
      fileUpload({
        file: uploadingFile.originalFile!,
        onProgressCallback: (progress) => {
          handleUpdateFile({ ...uploadingFile, progress })
        },
        onSuccessCallback: (res) => {
          handleUpdateFile({ ...uploadingFile, uploadedId: res.id, progress: 100 })
        },
        onErrorCallback: () => {
          notify({ type: 'error', message: t('common.fileUploader.uploadFromComputerUploadError') })
          handleUpdateFile({ ...uploadingFile, progress: -1 })
        },
      }, !!params.token)
    }
  }, [fileStore, notify, t, handleUpdateFile, params])

  const startProgressTimer = useCallback((fileId: string) => {
    const timer = setInterval(() => {
      const files = fileStore.getState().files
      const file = files.find(file => file.id === fileId)

      if (file && file.progress < 80 && file.progress >= 0)
        handleUpdateFile({ ...file, progress: file.progress + 20 })
      else
        clearTimeout(timer)
    }, 200)
  }, [fileStore, handleUpdateFile])
  const handleLoadFileFromLink = useCallback((url: string) => {
    const allowedFileTypes = fileConfig.allowed_file_types

    const uploadingFile = {
      id: uuid4(),
      name: url,
      type: '',
      size: 0,
      progress: 0,
      transferMethod: TransferMethod.local_file,
      supportFileType: '',
      url,
      isRemote: true,
    }
    handleAddFile(uploadingFile)
    startProgressTimer(uploadingFile.id)

    uploadRemoteFileInfo(url).then((res) => {
      const newFile = {
        ...uploadingFile,
        type: res.mime_type,
        size: res.size,
        progress: 100,
        supportFileType: getSupportFileType(res.name, res.mime_type, allowedFileTypes?.includes(SupportUploadFileTypes.custom)),
        uploadedId: res.id,
        url: res.url,
      }
      if (!isAllowedFileExtension(res.name, res.mime_type, fileConfig.allowed_file_types || [], fileConfig.allowed_file_extensions || [])) {
        notify({ type: 'error', message: t('common.fileUploader.fileExtensionNotSupport') })
        handleRemoveFile(uploadingFile.id)
      }
      if (!checkSizeLimit(newFile.supportFileType, newFile.size))
        handleRemoveFile(uploadingFile.id)
      else
        handleUpdateFile(newFile)
    }).catch(() => {
      notify({ type: 'error', message: t('common.fileUploader.pasteFileLinkInvalid') })
      handleRemoveFile(uploadingFile.id)
    })
<<<<<<< HEAD
  }, [checkSizeLimit, handleAddFile, handleUpdateFile, notify, t, handleRemoveFile, fileConfig?.allowed_file_types])
=======
  }, [checkSizeLimit, handleAddFile, handleUpdateFile, notify, t, handleRemoveFile, fileConfig?.allowed_file_types, fileConfig.allowed_file_extensions, startProgressTimer])
>>>>>>> 5605ff98

  const handleLoadFileFromLinkSuccess = useCallback(() => { }, [])

  const handleLoadFileFromLinkError = useCallback(() => { }, [])

  const handleClearFiles = useCallback(() => {
    const {
      setFiles,
    } = fileStore.getState()
    setFiles([])
  }, [fileStore])

  const handleLocalFileUpload = useCallback((file: File) => {
    if (!isAllowedFileExtension(file.name, file.type, fileConfig.allowed_file_types || [], fileConfig.allowed_file_extensions || [])) {
      notify({ type: 'error', message: t('common.fileUploader.fileExtensionNotSupport') })
      return
    }
    const allowedFileTypes = fileConfig.allowed_file_types
    const fileType = getSupportFileType(file.name, file.type, allowedFileTypes?.includes(SupportUploadFileTypes.custom))
    if (!checkSizeLimit(fileType, file.size))
      return

    const reader = new FileReader()
    const isImage = file.type.startsWith('image')

    reader.addEventListener(
      'load',
      () => {
        const uploadingFile = {
          id: uuid4(),
          name: file.name,
          type: file.type,
          size: file.size,
          progress: 0,
          transferMethod: TransferMethod.local_file,
          supportFileType: getSupportFileType(file.name, file.type, allowedFileTypes?.includes(SupportUploadFileTypes.custom)),
          originalFile: file,
          base64Url: isImage ? reader.result as string : '',
        }
        handleAddFile(uploadingFile)
        fileUpload({
          file: uploadingFile.originalFile,
          onProgressCallback: (progress) => {
            handleUpdateFile({ ...uploadingFile, progress })
          },
          onSuccessCallback: (res) => {
            handleUpdateFile({ ...uploadingFile, uploadedId: res.id, progress: 100 })
          },
          onErrorCallback: () => {
            notify({ type: 'error', message: t('common.fileUploader.uploadFromComputerUploadError') })
            handleUpdateFile({ ...uploadingFile, progress: -1 })
          },
        }, !!params.token)
      },
      false,
    )
    reader.addEventListener(
      'error',
      () => {
        notify({ type: 'error', message: t('common.fileUploader.uploadFromComputerReadError') })
      },
      false,
    )
    reader.readAsDataURL(file)
  }, [checkSizeLimit, notify, t, handleAddFile, handleUpdateFile, params.token, fileConfig?.allowed_file_types, fileConfig?.allowed_file_extensions])

  const handleClipboardPasteFile = useCallback((e: ClipboardEvent<HTMLTextAreaElement>) => {
    const file = e.clipboardData?.files[0]
    if (file) {
      e.preventDefault()
      handleLocalFileUpload(file)
    }
  }, [handleLocalFileUpload])

  const [isDragActive, setIsDragActive] = useState(false)
  const handleDragFileEnter = useCallback((e: React.DragEvent<HTMLElement>) => {
    e.preventDefault()
    e.stopPropagation()
    setIsDragActive(true)
  }, [])

  const handleDragFileOver = useCallback((e: React.DragEvent<HTMLElement>) => {
    e.preventDefault()
    e.stopPropagation()
  }, [])

  const handleDragFileLeave = useCallback((e: React.DragEvent<HTMLElement>) => {
    e.preventDefault()
    e.stopPropagation()
    setIsDragActive(false)
  }, [])

  const handleDropFile = useCallback((e: React.DragEvent<HTMLElement>) => {
    e.preventDefault()
    e.stopPropagation()
    setIsDragActive(false)

    const file = e.dataTransfer.files[0]

    if (file)
      handleLocalFileUpload(file)
  }, [handleLocalFileUpload])

  return {
    handleAddFile,
    handleUpdateFile,
    handleRemoveFile,
    handleReUploadFile,
    handleLoadFileFromLink,
    handleLoadFileFromLinkSuccess,
    handleLoadFileFromLinkError,
    handleClearFiles,
    handleLocalFileUpload,
    handleClipboardPasteFile,
    isDragActive,
    handleDragFileEnter,
    handleDragFileOver,
    handleDragFileLeave,
    handleDropFile,
  }
}<|MERGE_RESOLUTION|>--- conflicted
+++ resolved
@@ -25,11 +25,7 @@
 import { SupportUploadFileTypes } from '@/app/components/workflow/types'
 import type { FileUpload } from '@/app/components/base/features/types'
 import { formatFileSize } from '@/utils/format'
-<<<<<<< HEAD
-import { fetchRemoteFileInfo } from '@/service/common'
-=======
 import { uploadRemoteFileInfo } from '@/service/common'
->>>>>>> 5605ff98
 import type { FileUploadConfigResponse } from '@/models/common'
 
 export const useFileSizeLimit = (fileUploadConfig?: FileUploadConfigResponse) => {
@@ -53,11 +49,7 @@
   const params = useParams()
   const { imgSizeLimit, docSizeLimit, audioSizeLimit, videoSizeLimit } = useFileSizeLimit(fileConfig.fileUploadConfig)
 
-<<<<<<< HEAD
-  const checkSizeLimit = (fileType: string, fileSize: number) => {
-=======
   const checkSizeLimit = useCallback((fileType: string, fileSize: number) => {
->>>>>>> 5605ff98
     switch (fileType) {
       case SupportUploadFileTypes.image: {
         if (fileSize > imgSizeLimit) {
@@ -128,11 +120,7 @@
         return true
       }
     }
-<<<<<<< HEAD
-  }
-=======
   }, [audioSizeLimit, docSizeLimit, imgSizeLimit, notify, t, videoSizeLimit])
->>>>>>> 5605ff98
 
   const handleAddFile = useCallback((newFile: FileEntity) => {
     const {
@@ -250,11 +238,7 @@
       notify({ type: 'error', message: t('common.fileUploader.pasteFileLinkInvalid') })
       handleRemoveFile(uploadingFile.id)
     })
-<<<<<<< HEAD
-  }, [checkSizeLimit, handleAddFile, handleUpdateFile, notify, t, handleRemoveFile, fileConfig?.allowed_file_types])
-=======
   }, [checkSizeLimit, handleAddFile, handleUpdateFile, notify, t, handleRemoveFile, fileConfig?.allowed_file_types, fileConfig.allowed_file_extensions, startProgressTimer])
->>>>>>> 5605ff98
 
   const handleLoadFileFromLinkSuccess = useCallback(() => { }, [])
 
