--- conflicted
+++ resolved
@@ -64,11 +64,7 @@
             className='absolute top-8 -right-8 z-10 w-[232px] flex flex-col items-center bg-components-panel-bg shadow-xs rounded-lg p-4'
             onClick={handlePanelClick}
           >
-<<<<<<< HEAD
-            <QRCode size={160} value={content} className='mb-2'/>
-=======
             <QRCode size={160} value={content} className='mb-2' />
->>>>>>> 363c46ac
             <div className='flex items-center system-xs-regular'>
               <div className='text-text-tertiary'>{t('appOverview.overview.appInfo.qrcode.scan')}</div>
               <div className='text-text-tertiary'>·</div>
