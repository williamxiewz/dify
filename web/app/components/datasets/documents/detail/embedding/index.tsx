--- conflicted
+++ resolved
@@ -7,17 +7,11 @@
 import { RiLoader2Line, RiPauseCircleLine, RiPlayCircleLine } from '@remixicon/react'
 import Image from 'next/image'
 import { FieldInfo } from '../metadata'
-<<<<<<< HEAD
-import style from '../completed/style.module.css'
-import { useDocumentContext } from '../index'
-import s from './style.module.css'
-=======
 import { useDocumentContext } from '../index'
 import { IndexingType } from '../../../create/step-two'
 import { indexMethodIcon, retrievalIcon } from '../../../create/icons'
 import EmbeddingSkeleton from './skeleton'
 import { RETRIEVE_METHOD } from '@/types/app'
->>>>>>> df5fb6dc
 import cn from '@/utils/classnames'
 import Divider from '@/app/components/base/divider'
 import { ToastContext } from '@/app/components/base/toast'
@@ -167,12 +161,8 @@
   const { t } = useTranslation()
   const { notify } = useContext(ToastContext)
 
-<<<<<<< HEAD
-  const [datasetId, documentId] = useDocumentContext(s => [s.datasetId, s.documentId])
-=======
   const datasetId = useDocumentContext(s => s.datasetId)
   const documentId = useDocumentContext(s => s.documentId)
->>>>>>> df5fb6dc
   const localDatasetId = dstId ?? datasetId
   const localDocumentId = docId ?? documentId
 
@@ -258,49 +248,6 @@
 
   return (
     <>
-<<<<<<< HEAD
-      <div className={s.embeddingStatus}>
-        {isEmbedding && t('datasetDocuments.embedding.processing')}
-        {isEmbeddingCompleted && t('datasetDocuments.embedding.completed')}
-        {isEmbeddingPaused && t('datasetDocuments.embedding.paused')}
-        {isEmbeddingError && t('datasetDocuments.embedding.error')}
-        {onTop && isEmbedding && (
-          <Button onClick={handleSwitch} className={s.opBtn}>
-            <StopIcon className={s.opIcon} />
-            {t('datasetDocuments.embedding.stop')}
-          </Button>
-        )}
-        {onTop && isEmbeddingPaused && (
-          <Button onClick={handleSwitch} className={s.opBtn}>
-            <ResumeIcon className={s.opIcon} />
-            {t('datasetDocuments.embedding.resume')}
-          </Button>
-        )}
-      </div>
-      {/* progress bar */}
-      <div className={s.progressContainer}>
-        {Array.from({ length: 10 }).fill('').map((_, idx) => <div
-          key={idx}
-          className={cn(s.progressBgItem, isEmbedding ? 'bg-primary-50' : 'bg-gray-100')}
-        />)}
-        <div
-          className={cn(
-            'rounded-l-md',
-            s.progressBar,
-            (isEmbedding || isEmbeddingCompleted) && s.barProcessing,
-            (isEmbeddingPaused || isEmbeddingError) && s.barPaused,
-            indexingStatusDetail?.indexing_status === 'completed' && 'rounded-r-md',
-          )}
-          style={{ width: `${percent}%` }}
-        />
-      </div>
-      <div className={s.progressData}>
-        <div>{t('datasetDocuments.embedding.segments')} {indexingStatusDetail?.completed_segments}/{indexingStatusDetail?.total_segments} · {percent}%</div>
-      </div>
-      <RuleDetail sourceData={ruleDetail} docName={detail?.name} />
-      {!onTop && (
-        <div className='flex items-center gap-2 mt-10'>
-=======
       <div className='py-12 px-16 flex flex-col gap-y-2'>
         <div className='flex items-center gap-x-1 h-6'>
           {isEmbedding && <RiLoader2Line className='h-4 w-4 text-text-secondary animate-spin' />}
@@ -310,7 +257,6 @@
             {isEmbeddingPaused && t('datasetDocuments.embedding.paused')}
             {isEmbeddingError && t('datasetDocuments.embedding.error')}
           </span>
->>>>>>> df5fb6dc
           {isEmbedding && (
             <button
               type='button'
