'use client'
import type { FC } from 'react'
import React, { useMemo } from 'react'
import { useTranslation } from 'react-i18next'
import {
  RiAddLine,
  RiArrowDownSLine,
  RiErrorWarningFill,
  RiLoader2Line,
} from '@remixicon/react'
import cn from '@/utils/classnames'
import { CheckCircle } from '@/app/components/base/icons/src/vender/solid/general'
import Popover from '@/app/components/base/popover'

export type ISegmentAddProps = {
  importStatus: ProcessStatus | string | undefined
  clearProcessStatus: () => void
  showNewSegmentModal: () => void
  showBatchModal: () => void
  embedding: boolean
}

export enum ProcessStatus {
  WAITING = 'waiting',
  PROCESSING = 'processing',
  COMPLETED = 'completed',
  ERROR = 'error',
}

const SegmentAdd: FC<ISegmentAddProps> = ({
  importStatus,
  clearProcessStatus,
  showNewSegmentModal,
  showBatchModal,
  embedding,
}) => {
  const { t } = useTranslation()
  const textColor = useMemo(() => {
    return embedding
      ? 'text-components-button-secondary-accent-text-disabled'
      : 'text-components-button-secondary-accent-text'
  }, [embedding])

  if (importStatus) {
    return (
      <>
        {(importStatus === ProcessStatus.WAITING || importStatus === ProcessStatus.PROCESSING) && (
          <div className='relative overflow-hidden inline-flex items-center mr-2 px-2.5 py-2 text-components-button-secondary-accent-text
            bg-components-progress-bar-border rounded-lg border-[0.5px] border-components-progress-bar-border
            shadow-xs shadow-shadow-shadow-3 backdrop-blur-[5px]'>
            <div className={cn('absolute left-0 top-0 h-full bg-components-progress-bar-progress border-r-[1.5px] border-r-components-progress-bar-progress-highlight z-0', importStatus === ProcessStatus.WAITING ? 'w-3/12' : 'w-2/3')} />
            <RiLoader2Line className='animate-spin mr-1 w-4 h-4' />
            <span className='system-sm-medium z-10 pr-0.5'>{t('datasetDocuments.list.batchModal.processing')}</span>
          </div>
        )}
        {importStatus === ProcessStatus.COMPLETED && (
          <div className='relative inline-flex items-center mr-2 bg-components-panel-bg rounded-lg border-[0.5px] border-components-panel-border shadow-xs shadow-shadow-shadow-3 backdrop-blur-[5px] overflow-hidden'>
            <div className='inline-flex items-center px-2.5 py-2 text-text-success border-r border-r-divider-subtle'>
              <CheckCircle className='mr-1 w-4 h-4' />
              <span className='system-sm-medium pr-0.5'>{t('datasetDocuments.list.batchModal.completed')}</span>
            </div>
            <div className='m-1 inline-flex items-center'>
              <span className='system-xs-medium text-components-button-ghost-text hover:bg-components-button-ghost-bg-hover px-1.5 py-1 rounded-md cursor-pointer' onClick={clearProcessStatus}>{t('datasetDocuments.list.batchModal.ok')}</span>
            </div>
            <div className='absolute top-0 left-0 w-full h-full bg-dataset-chunk-process-success-bg opacity-40 -z-10' />
          </div>
        )}
        {importStatus === ProcessStatus.ERROR && (
          <div className='relative inline-flex items-center mr-2 bg-components-panel-bg rounded-lg border-[0.5px] border-components-panel-border shadow-xs shadow-shadow-shadow-3 backdrop-blur-[5px] overflow-hidden'>
            <div className='inline-flex items-center px-2.5 py-2 text-text-destructive border-r border-r-divider-subtle'>
              <RiErrorWarningFill className='mr-1 w-4 h-4' />
              <span className='system-sm-medium pr-0.5'>{t('datasetDocuments.list.batchModal.error')}</span>
            </div>
            <div className='m-1 inline-flex items-center'>
              <span className='system-xs-medium text-components-button-ghost-text hover:bg-components-button-ghost-bg-hover px-1.5 py-1 rounded-md cursor-pointer' onClick={clearProcessStatus}>{t('datasetDocuments.list.batchModal.ok')}</span>
            </div>
            <div className='absolute top-0 left-0 w-full h-full bg-dataset-chunk-process-error-bg opacity-40 -z-10' />
          </div>
        )}
      </>
    )
  }

  return (
<<<<<<< HEAD
    <div className='flex items-center rounded-lg border-[0.5px] border-components-button-secondary-border
      bg-components-button-secondary-bg shadow-xs shadow-shadow-shadow-3 backdrop-blur-[5px] relative z-20'>
      <div
        className='inline-flex items-center px-2.5 py-2 rounded-l-lg border-r-[1px] border-r-divider-subtle cursor-pointer hover:bg-state-base-hover'
        onClick={showNewSegmentModal}
      >
        <RiAddLine className='w-4 h-4 text-components-button-secondary-accent-text' />
        <span className='text-components-button-secondary-accent-text text-[13px] leading-[16px] font-medium capitalize px-0.5 ml-0.5'>
          {t('datasetDocuments.list.action.addButton')}
        </span>
      </div>
=======
    <div className={cn(
      'flex items-center rounded-lg border-[0.5px] border-components-button-secondary-border bg-components-button-secondary-bg shadow-xs shadow-shadow-shadow-3 backdrop-blur-[5px] relative z-20',
      embedding && 'border-components-button-secondary-border-disabled bg-components-button-secondary-bg-disabled',
    )}>
      <button
        type='button'
        className={`inline-flex items-center px-2.5 py-2 rounded-l-lg border-r-[1px] border-r-divider-subtle
          hover:bg-state-base-hover disabled:cursor-not-allowed disabled:hover:bg-transparent`}
        onClick={showNewSegmentModal}
        disabled={embedding}
      >
        <RiAddLine className={cn('w-4 h-4', textColor)} />
        <span className={cn('text-[13px] leading-[16px] font-medium capitalize px-0.5 ml-0.5', textColor)}>
          {t('datasetDocuments.list.action.addButton')}
        </span>
      </button>
>>>>>>> df5fb6dc
      <Popover
        position='br'
        manualClose
        trigger='click'
        htmlContent={
          <div className='w-full p-1'>
<<<<<<< HEAD
            <div
              className='py-1.5 px-2 flex items-center hover:bg-state-base-hover rounded-lg cursor-pointer text-text-secondary system-md-regular'
              onClick={showBatchModal}
            >
              {t('datasetDocuments.list.action.batchAdd')}
            </div>
          </div>
        }
        btnElement={
          <div className='flex justify-center items-center'>
            <RiArrowDownSLine className='w-4 h-4 text-components-button-secondary-accent-text'/>
          </div>
        }
        btnClassName={open => cn('!p-2 !border-0 !rounded-l-none !rounded-r-lg !hover:bg-state-base-hover shadow-xs shadow-shadow-3 backdrop-blur-[5px]',
          open ? '!bg-state-base-hover' : '')}
        popupClassName='!min-w-[128px] !bg-components-panel-bg-blur !rounded-xl border-[0.5px] !ring-0
          border-components-panel-border !shadow-xl !shadow-shadow-shadow-5 backdrop-blur-[5px]'
        className='min-w-[128px] h-fit'
=======
            <button
              type='button'
              className='w-full py-1.5 px-2 flex items-center hover:bg-state-base-hover rounded-lg text-text-secondary system-md-regular'
              onClick={showBatchModal}
            >
              {t('datasetDocuments.list.action.batchAdd')}
            </button>
          </div>
        }
        btnElement={
          <div className='flex justify-center items-center' >
            <RiArrowDownSLine className={cn('w-4 h-4', textColor)}/>
          </div>
        }
        btnClassName={open => cn(
          `!p-2 !border-0 !rounded-l-none !rounded-r-lg !hover:bg-state-base-hover backdrop-blur-[5px]
          disabled:cursor-not-allowed disabled:bg-transparent disabled:hover:bg-transparent`,
          open ? '!bg-state-base-hover' : '',
        )}
        popupClassName='!min-w-[128px] !bg-components-panel-bg-blur !rounded-xl border-[0.5px] !ring-0
          border-components-panel-border !shadow-xl !shadow-shadow-shadow-5 backdrop-blur-[5px]'
        className='min-w-[128px] h-fit'
        disabled={embedding}
>>>>>>> df5fb6dc
      />
    </div>
  )
}
export default React.memo(SegmentAdd)<|MERGE_RESOLUTION|>--- conflicted
+++ resolved
@@ -82,19 +82,6 @@
   }
 
   return (
-<<<<<<< HEAD
-    <div className='flex items-center rounded-lg border-[0.5px] border-components-button-secondary-border
-      bg-components-button-secondary-bg shadow-xs shadow-shadow-shadow-3 backdrop-blur-[5px] relative z-20'>
-      <div
-        className='inline-flex items-center px-2.5 py-2 rounded-l-lg border-r-[1px] border-r-divider-subtle cursor-pointer hover:bg-state-base-hover'
-        onClick={showNewSegmentModal}
-      >
-        <RiAddLine className='w-4 h-4 text-components-button-secondary-accent-text' />
-        <span className='text-components-button-secondary-accent-text text-[13px] leading-[16px] font-medium capitalize px-0.5 ml-0.5'>
-          {t('datasetDocuments.list.action.addButton')}
-        </span>
-      </div>
-=======
     <div className={cn(
       'flex items-center rounded-lg border-[0.5px] border-components-button-secondary-border bg-components-button-secondary-bg shadow-xs shadow-shadow-shadow-3 backdrop-blur-[5px] relative z-20',
       embedding && 'border-components-button-secondary-border-disabled bg-components-button-secondary-bg-disabled',
@@ -111,33 +98,12 @@
           {t('datasetDocuments.list.action.addButton')}
         </span>
       </button>
->>>>>>> df5fb6dc
       <Popover
         position='br'
         manualClose
         trigger='click'
         htmlContent={
           <div className='w-full p-1'>
-<<<<<<< HEAD
-            <div
-              className='py-1.5 px-2 flex items-center hover:bg-state-base-hover rounded-lg cursor-pointer text-text-secondary system-md-regular'
-              onClick={showBatchModal}
-            >
-              {t('datasetDocuments.list.action.batchAdd')}
-            </div>
-          </div>
-        }
-        btnElement={
-          <div className='flex justify-center items-center'>
-            <RiArrowDownSLine className='w-4 h-4 text-components-button-secondary-accent-text'/>
-          </div>
-        }
-        btnClassName={open => cn('!p-2 !border-0 !rounded-l-none !rounded-r-lg !hover:bg-state-base-hover shadow-xs shadow-shadow-3 backdrop-blur-[5px]',
-          open ? '!bg-state-base-hover' : '')}
-        popupClassName='!min-w-[128px] !bg-components-panel-bg-blur !rounded-xl border-[0.5px] !ring-0
-          border-components-panel-border !shadow-xl !shadow-shadow-shadow-5 backdrop-blur-[5px]'
-        className='min-w-[128px] h-fit'
-=======
             <button
               type='button'
               className='w-full py-1.5 px-2 flex items-center hover:bg-state-base-hover rounded-lg text-text-secondary system-md-regular'
@@ -161,7 +127,6 @@
           border-components-panel-border !shadow-xl !shadow-shadow-shadow-5 backdrop-blur-[5px]'
         className='min-w-[128px] h-fit'
         disabled={embedding}
->>>>>>> df5fb6dc
       />
     </div>
   )
