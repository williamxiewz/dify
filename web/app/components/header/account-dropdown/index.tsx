'use client'
import { useTranslation } from 'react-i18next'
import { Fragment, useState } from 'react'
import { useRouter } from 'next/navigation'
import {
  RiAccountCircleLine,
  RiArrowRightUpLine,
  RiBookOpenLine,
  RiGithubLine,
  RiGraduationCapFill,
  RiInformation2Line,
  RiLogoutBoxRLine,
  RiMap2Line,
  RiSettings3Line,
  RiStarLine,
  RiTShirt2Line,
} from '@remixicon/react'
import Link from 'next/link'
import { Menu, MenuButton, MenuItem, MenuItems, Transition } from '@headlessui/react'
import Indicator from '../indicator'
import AccountAbout from '../account-about'
import GithubStar from '../github-star'
import Support from './support'
import Compliance from './compliance'
import PremiumBadge from '@/app/components/base/premium-badge'
import { useGetDocLanguage } from '@/context/i18n'
import Avatar from '@/app/components/base/avatar'
import ThemeSwitcher from '@/app/components/base/theme-switcher'
import { logout } from '@/service/common'
import { useAppContext } from '@/context/app-context'
import { useProviderContext } from '@/context/provider-context'
import { useModalContext } from '@/context/modal-context'
import { IS_CLOUD_EDITION } from '@/config'
import cn from '@/utils/classnames'
import { useGlobalPublicStore } from '@/context/global-public-context'

export default function AppSelector() {
  const itemClassName = `
    flex items-center w-full h-9 pl-3 pr-2 text-text-secondary system-md-regular
    rounded-lg hover:bg-state-base-hover cursor-pointer gap-1
  `
  const router = useRouter()
  const [aboutVisible, setAboutVisible] = useState(false)
  const { systemFeatures } = useGlobalPublicStore()

  const { t } = useTranslation()
  const { userProfile, langeniusVersionInfo, isCurrentWorkspaceOwner } = useAppContext()
  const { isEducationAccount } = useProviderContext()
  const { setShowAccountSettingModal } = useModalContext()
  const docLanguage = useGetDocLanguage()

  const handleLogout = async () => {
    await logout({
      url: '/logout',
      params: {},
    })

    localStorage.removeItem('setup_status')
    localStorage.removeItem('console_token')
    localStorage.removeItem('refresh_token')

    router.push('/signin')
  }

  return (
    <div className="">
      <Menu as="div" className="relative inline-block text-left">
        {
          ({ open }) => (
            <>
              <MenuButton className={cn('inline-flex items-center rounded-[20px] p-0.5 hover:bg-background-default-dodge', open && 'bg-background-default-dodge')}>
                <Avatar avatar={userProfile.avatar_url} name={userProfile.name} size={36} />
              </MenuButton>
              <Transition
                as={Fragment}
                enter="transition ease-out duration-100"
                enterFrom="transform opacity-0 scale-95"
                enterTo="transform opacity-100 scale-100"
                leave="transition ease-in duration-75"
                leaveFrom="transform opacity-100 scale-100"
                leaveTo="transform opacity-0 scale-95"
              >
                <MenuItems
                  className="
                    absolute right-0 mt-1.5 w-60 max-w-80
                    origin-top-right divide-y divide-divider-subtle rounded-xl bg-components-panel-bg-blur shadow-lg
                    backdrop-blur-sm focus:outline-none
                  "
                >
                  <MenuItem disabled>
                    <div className='flex flex-nowrap items-center py-[13px] pl-3 pr-2'>
                      <div className='grow'>
                        <div className='system-md-medium break-all text-text-primary'>
                          {userProfile.name}
                          {isEducationAccount && (
                            <PremiumBadge size='s' color='blue' className='ml-1 !px-2'>
                              <RiGraduationCapFill className='mr-1 h-3 w-3' />
                              <span className='system-2xs-medium'>EDU</span>
                            </PremiumBadge>
                          )}
                        </div>
                        <div className='system-xs-regular break-all text-text-tertiary'>{userProfile.email}</div>
                      </div>
                      <Avatar avatar={userProfile.avatar_url} name={userProfile.name} size={36} className='mr-3' />
                    </div>
                  </MenuItem>
                  <div className="px-1 py-1">
                    <MenuItem>
                      <Link
                        className={cn(itemClassName, 'group',
                          'data-[active]:bg-state-base-hover',
                        )}
                        href='/account'
                        target='_self' rel='noopener noreferrer'>
                        <RiAccountCircleLine className='size-4 shrink-0 text-text-tertiary' />
                        <div className='system-md-regular grow px-1 text-text-secondary'>{t('common.account.account')}</div>
                        <RiArrowRightUpLine className='size-[14px] shrink-0 text-text-tertiary' />
                      </Link>
                    </MenuItem>
                    <MenuItem>
                      <div className={cn(itemClassName,
                        'data-[active]:bg-state-base-hover',
                      )} onClick={() => setShowAccountSettingModal({ payload: 'members' })}>
                        <RiSettings3Line className='size-4 shrink-0 text-text-tertiary' />
                        <div className='system-md-regular grow px-1 text-text-secondary'>{t('common.userProfile.settings')}</div>
                      </div>
                    </MenuItem>
                  </div>
                  {!systemFeatures.branding.enabled && <>
                    <div className='p-1'>
                      <MenuItem>
                        <Link
                          className={cn(itemClassName, 'group justify-between',
                            'data-[active]:bg-state-base-hover',
                          )}
                          href={`https://docs.dify.ai/${docLanguage}/introduction`}
                          target='_blank' rel='noopener noreferrer'>
                          <RiBookOpenLine className='size-4 shrink-0 text-text-tertiary' />
                          <div className='system-md-regular grow px-1 text-text-secondary'>{t('common.userProfile.helpCenter')}</div>
                          <RiArrowRightUpLine className='size-[14px] shrink-0 text-text-tertiary' />
                        </Link>
                      </MenuItem>
                      <Support />
                      {IS_CLOUD_EDITION && isCurrentWorkspaceOwner && <Compliance />}
                    </div>
                    <div className='p-1'>
                      <MenuItem>
                        <Link
                          className={cn(itemClassName, 'group justify-between',
                            'data-[active]:bg-state-base-hover',
                          )}
                          href='https://roadmap.dify.ai'
                          target='_blank' rel='noopener noreferrer'>
                          <RiMap2Line className='size-4 shrink-0 text-text-tertiary' />
                          <div className='system-md-regular grow px-1 text-text-secondary'>{t('common.userProfile.roadmap')}</div>
                          <RiArrowRightUpLine className='size-[14px] shrink-0 text-text-tertiary' />
                        </Link>
                      </MenuItem>
                      <MenuItem>
                        <Link
                          className={cn(itemClassName, 'group justify-between',
                            'data-[active]:bg-state-base-hover',
                          )}
                          href='https://github.com/langgenius/dify'
                          target='_blank' rel='noopener noreferrer'>
                          <RiGithubLine className='size-4 shrink-0 text-text-tertiary' />
                          <div className='system-md-regular grow px-1 text-text-secondary'>{t('common.userProfile.github')}</div>
                          <div className='flex items-center gap-0.5 rounded-[5px] border border-divider-deep bg-components-badge-bg-dimm px-[5px] py-[3px]'>
                            <RiStarLine className='size-3 shrink-0 text-text-tertiary' />
                            <GithubStar className='system-2xs-medium-uppercase text-text-tertiary' />
                          </div>
<<<<<<< HEAD
                        </Link>
                      </MenuItem>
                      {
                        document?.body?.getAttribute('data-public-site-about') !== 'hide' && (
                          <MenuItem>
                            <div className={cn(itemClassName, 'justify-between',
                              'data-[active]:bg-state-base-hover',
                            )} onClick={() => setAboutVisible(true)}>
                              <RiInformation2Line className='size-4 shrink-0 text-text-tertiary' />
                              <div className='system-md-regular grow px-1 text-text-secondary'>{t('common.userProfile.about')}</div>
                              <div className='flex shrink-0 items-center'>
                                <div className='system-xs-regular mr-2 text-text-tertiary'>{langeniusVersionInfo.current_version}</div>
                                <Indicator color={langeniusVersionInfo.current_version === langeniusVersionInfo.latest_version ? 'green' : 'orange'} />
                              </div>
                            </div>
                          </MenuItem>
                        )
                      }
                    </div>
                  </>}
=======
                        </MenuItem>
                      )
                    }
                  </div>
                  <MenuItem disabled>
                    <div className='p-1'>
                      <div className={cn(itemClassName, 'hover:bg-transparent')}>
                        <RiTShirt2Line className='size-4 shrink-0 text-text-tertiary' />
                        <div className='system-md-regular grow px-1 text-text-secondary'>{t('common.theme.theme')}</div>
                        <ThemeSwitcher/>
                      </div>
                    </div>
                  </MenuItem>
>>>>>>> 85eb55de
                  <MenuItem>
                    <div className='p-1' onClick={() => handleLogout()}>
                      <div
                        className={cn(itemClassName, 'group justify-between',
                          'data-[active]:bg-state-base-hover',
                        )}
                      >
                        <RiLogoutBoxRLine className='size-4 shrink-0 text-text-tertiary' />
                        <div className='system-md-regular grow px-1 text-text-secondary'>{t('common.userProfile.logout')}</div>
                      </div>
                    </div>
                  </MenuItem>
                </MenuItems>
              </Transition>
            </>
          )
        }
      </Menu>
      {
        aboutVisible && <AccountAbout onCancel={() => setAboutVisible(false)} langeniusVersionInfo={langeniusVersionInfo} />
      }
    </div >
  )
}<|MERGE_RESOLUTION|>--- conflicted
+++ resolved
@@ -169,7 +169,6 @@
                             <RiStarLine className='size-3 shrink-0 text-text-tertiary' />
                             <GithubStar className='system-2xs-medium-uppercase text-text-tertiary' />
                           </div>
-<<<<<<< HEAD
                         </Link>
                       </MenuItem>
                       {
@@ -190,21 +189,15 @@
                       }
                     </div>
                   </>}
-=======
-                        </MenuItem>
-                      )
-                    }
-                  </div>
                   <MenuItem disabled>
                     <div className='p-1'>
                       <div className={cn(itemClassName, 'hover:bg-transparent')}>
                         <RiTShirt2Line className='size-4 shrink-0 text-text-tertiary' />
                         <div className='system-md-regular grow px-1 text-text-secondary'>{t('common.theme.theme')}</div>
-                        <ThemeSwitcher/>
+                        <ThemeSwitcher />
                       </div>
                     </div>
                   </MenuItem>
->>>>>>> 85eb55de
                   <MenuItem>
                     <div className='p-1' onClick={() => handleLogout()}>
                       <div
