import { useCallback, useMemo, useState } from 'react'
import { useTranslation } from 'react-i18next'
import Link from 'next/link'
import { useDebounce } from 'ahooks'
import {
  RiAlertFill,
  RiArrowDownSLine,
  RiArrowRightUpLine,
  RiBrainLine,
} from '@remixicon/react'
import SystemModelSelector from './system-model-selector'
import ProviderAddedCard, { UPDATE_MODEL_PROVIDER_CUSTOM_MODEL_LIST } from './provider-added-card'
import type {
  CustomConfigurationModelFixedFields,
  ModelProvider,
} from './declarations'
import {
  ConfigurationMethodEnum,
  CustomConfigurationStatusEnum,
  ModelTypeEnum,
} from './declarations'
import {
  useDefaultModel,
  useMarketplace,
  useMarketplaceAllPlugins,
  useUpdateModelList,
  useUpdateModelProviders,
} from './hooks'
import Divider from '@/app/components/base/divider'
import Loading from '@/app/components/base/loading'
import ProviderCard from '@/app/components/plugins/provider-card'
import List from '@/app/components/plugins/marketplace/list'
import { useProviderContext } from '@/context/provider-context'
import { useModalContextSelector } from '@/context/modal-context'
import { useEventEmitterContextContext } from '@/context/event-emitter'
import type { Plugin } from '@/app/components/plugins/types'
import { MARKETPLACE_URL_PREFIX } from '@/config'
import cn from '@/utils/classnames'
import { getLocaleOnClient } from '@/i18n'

type Props = {
  searchText: string
}

const ModelProviderPage = ({ searchText }: Props) => {
  const debouncedSearchText = useDebounce(searchText, { wait: 500 })
  const { t } = useTranslation()
  const { eventEmitter } = useEventEmitterContextContext()
  const updateModelProviders = useUpdateModelProviders()
  const updateModelList = useUpdateModelList()
  const { data: textGenerationDefaultModel } = useDefaultModel(ModelTypeEnum.textGeneration)
  const { data: embeddingsDefaultModel } = useDefaultModel(ModelTypeEnum.textEmbedding)
  const { data: rerankDefaultModel } = useDefaultModel(ModelTypeEnum.rerank)
  const { data: speech2textDefaultModel } = useDefaultModel(ModelTypeEnum.speech2text)
  const { data: ttsDefaultModel } = useDefaultModel(ModelTypeEnum.tts)
  const { modelProviders: providers } = useProviderContext()
  const setShowModelModal = useModalContextSelector(state => state.setShowModelModal)
  const defaultModelNotConfigured = !textGenerationDefaultModel && !embeddingsDefaultModel && !speech2textDefaultModel && !rerankDefaultModel && !ttsDefaultModel
  const [configuredProviders, notConfiguredProviders] = useMemo(() => {
    const configuredProviders: ModelProvider[] = []
    const notConfiguredProviders: ModelProvider[] = []

    providers.forEach((provider) => {
      if (
        provider.custom_configuration.status === CustomConfigurationStatusEnum.active
        || (
          provider.system_configuration.enabled === true
          && provider.system_configuration.quota_configurations.find(item => item.quota_type === provider.system_configuration.current_quota_type)
        )
      )
        configuredProviders.push(provider)
      else
        notConfiguredProviders.push(provider)
    })

    return [configuredProviders, notConfiguredProviders]
  }, [providers])
  const [filteredConfiguredProviders, filteredNotConfiguredProviders] = useMemo(() => {
    const filteredConfiguredProviders = configuredProviders.filter(
      provider => provider.provider.toLowerCase().includes(debouncedSearchText.toLowerCase())
      || Object.values(provider.label).some(text => text.toLowerCase().includes(debouncedSearchText.toLowerCase())),
    )
    const filteredNotConfiguredProviders = notConfiguredProviders.filter(
      provider => provider.provider.toLowerCase().includes(debouncedSearchText.toLowerCase())
      || Object.values(provider.label).some(text => text.toLowerCase().includes(debouncedSearchText.toLowerCase())),
    )

    return [filteredConfiguredProviders, filteredNotConfiguredProviders]
  }, [configuredProviders, debouncedSearchText, notConfiguredProviders])

  const handleOpenModal = (
    provider: ModelProvider,
    configurationMethod: ConfigurationMethodEnum,
    CustomConfigurationModelFixedFields?: CustomConfigurationModelFixedFields,
  ) => {
    setShowModelModal({
      payload: {
        currentProvider: provider,
        currentConfigurationMethod: configurationMethod,
        currentCustomConfigurationModelFixedFields: CustomConfigurationModelFixedFields,
      },
      onSaveCallback: () => {
        updateModelProviders()

<<<<<<< HEAD
        if (configurationMethod === ConfigurationMethodEnum.predefinedModel) {
          provider.supported_model_types.forEach((type) => {
            updateModelList(type)
          })
        }
=======
        provider.supported_model_types.forEach((type) => {
          updateModelList(type)
        })
>>>>>>> 69daf4a0

        if (configurationMethod === ConfigurationMethodEnum.customizableModel && provider.custom_configuration.status === CustomConfigurationStatusEnum.active) {
          eventEmitter?.emit({
            type: UPDATE_MODEL_PROVIDER_CUSTOM_MODEL_LIST,
            payload: provider.provider,
          } as any)

          if (CustomConfigurationModelFixedFields?.__model_type)
            updateModelList(CustomConfigurationModelFixedFields?.__model_type)
        }
      },
    })
  }

  const [collapse, setCollapse] = useState(false)
  const locale = getLocaleOnClient()
  const {
    plugins,
    marketplaceCollections,
    marketplaceCollectionPluginsMap,
    isLoading: isPluginsLoading,
  } = useMarketplace(providers, searchText)
  const {
    plugins: allPlugins,
    isLoading: isAllPluginsLoading,
  } = useMarketplaceAllPlugins()

  const cardRender = useCallback((plugin: Plugin) => {
    if (plugin.type === 'bundle')
      return null

    return <ProviderCard key={plugin.plugin_id} payload={plugin} />
  }, [])

  return (
    <div className='relative pt-1 -mt-2'>
      <div className={cn('flex items-center mb-2')}>
        <div className='grow text-text-primary system-md-semibold'>{t('common.modelProvider.models')}</div>
        <div className={cn(
          'shrink-0 relative flex items-center justify-end gap-2 p-0.5 rounded-lg border border-transparent',
          defaultModelNotConfigured && 'pl-2 bg-components-panel-bg-blur border-components-panel-border shadow-xs',
        )}>
          {defaultModelNotConfigured && <div className='absolute top-0 bottom-0 right-0 left-0 opacity-40' style={{ background: 'linear-gradient(92deg, rgba(247, 144, 9, 0.25) 0%, rgba(255, 255, 255, 0.00) 100%)' }} />}
          {defaultModelNotConfigured && (
            <div className='flex items-center gap-1 text-text-primary system-xs-medium'>
              <RiAlertFill className='w-4 h-4 text-text-warning-secondary' />
              {t('common.modelProvider.notConfigured')}
            </div>
          )}
          <SystemModelSelector
            notConfigured={defaultModelNotConfigured}
            textGenerationDefaultModel={textGenerationDefaultModel}
            embeddingsDefaultModel={embeddingsDefaultModel}
            rerankDefaultModel={rerankDefaultModel}
            speech2textDefaultModel={speech2textDefaultModel}
            ttsDefaultModel={ttsDefaultModel}
          />
        </div>
      </div>
      {!filteredConfiguredProviders?.length && (
        <div className='mb-2 p-4 rounded-[10px]' style={{ background: 'linear-gradient(90deg, rgba(200, 206, 218, 0.20) 0%, rgba(200, 206, 218, 0.04) 100%)' }}>
          <div className='w-10 h-10 flex items-center justify-center rounded-[10px] border-[0.5px] border-components-card-border bg-components-card-bg shadow-lg backdrop-blur'>
            <RiBrainLine className='w-5 h-5 text-text-primary' />
          </div>
          <div className='mt-2 text-text-secondary system-sm-medium'>{t('common.modelProvider.emptyProviderTitle')}</div>
          <div className='mt-1 text-text-tertiary system-xs-regular'>{t('common.modelProvider.emptyProviderTip')}</div>
        </div>
      )}
      {!!filteredConfiguredProviders?.length && (
        <div className='relative'>
          {filteredConfiguredProviders?.map(provider => (
            <ProviderAddedCard
              key={provider.provider}
              provider={provider}
              onOpenModal={(configurationMethod: ConfigurationMethodEnum, currentCustomConfigurationModelFixedFields?: CustomConfigurationModelFixedFields) => handleOpenModal(provider, configurationMethod, currentCustomConfigurationModelFixedFields)}
            />
          ))}
        </div>
      )}
      {!!filteredNotConfiguredProviders?.length && (
        <>
          <div className='flex items-center mb-2 pt-2 text-text-primary system-md-semibold'>{t('common.modelProvider.configureRequired')}</div>
          <div className='relative'>
            {filteredNotConfiguredProviders?.map(provider => (
              <ProviderAddedCard
                notConfigured
                key={provider.provider}
                provider={provider}
                onOpenModal={(configurationMethod: ConfigurationMethodEnum, currentCustomConfigurationModelFixedFields?: CustomConfigurationModelFixedFields) => handleOpenModal(provider, configurationMethod, currentCustomConfigurationModelFixedFields)}
              />
            ))}
          </div>
        </>
      )}
      <div className='mb-2'>
        <Divider className='!mt-4 h-px' />
        <div className='flex items-center justify-between'>
          <div className='flex items-center gap-1 text-text-primary system-md-semibold cursor-pointer' onClick={() => setCollapse(!collapse)}>
            <RiArrowDownSLine className={cn('w-4 h-4', collapse && '-rotate-90')} />
            {t('common.modelProvider.installProvider')}
          </div>
          <div className='flex items-center mb-2 pt-2'>
            <span className='pr-1 text-text-tertiary system-sm-regular'>{t('common.modelProvider.discoverMore')}</span>
            <Link target="_blank" href={`${MARKETPLACE_URL_PREFIX}`} className='inline-flex items-center system-sm-medium text-text-accent'>
              {t('plugin.marketplace.difyMarketplace')}
              <RiArrowRightUpLine className='w-4 h-4' />
            </Link>
          </div>
        </div>
        {!collapse && (isPluginsLoading || isAllPluginsLoading) && <Loading type='area' />}
        {
<<<<<<< HEAD
          !isPluginsLoading && (
=======
          !isPluginsLoading && !collapse && (
>>>>>>> 69daf4a0
            <List
              marketplaceCollections={marketplaceCollections || []}
              marketplaceCollectionPluginsMap={marketplaceCollectionPluginsMap || {}}
              plugins={plugins}
              showInstallButton
              locale={locale}
              cardContainerClassName='grid grid-cols-2 gap-2'
              cardRender={cardRender}
            />
          )
        }
        {
<<<<<<< HEAD
          !isAllPluginsLoading && (
=======
          !isAllPluginsLoading && !collapse && (
>>>>>>> 69daf4a0
            <List
              marketplaceCollections={[]}
              marketplaceCollectionPluginsMap={{}}
              plugins={allPlugins}
              showInstallButton
              locale={locale}
              cardContainerClassName='grid grid-cols-2 gap-2'
              cardRender={cardRender}
            />
          )
        }
      </div>
    </div>
  )
}

export default ModelProviderPage<|MERGE_RESOLUTION|>--- conflicted
+++ resolved
@@ -102,17 +102,9 @@
       onSaveCallback: () => {
         updateModelProviders()
 
-<<<<<<< HEAD
-        if (configurationMethod === ConfigurationMethodEnum.predefinedModel) {
-          provider.supported_model_types.forEach((type) => {
-            updateModelList(type)
-          })
-        }
-=======
         provider.supported_model_types.forEach((type) => {
           updateModelList(type)
         })
->>>>>>> 69daf4a0
 
         if (configurationMethod === ConfigurationMethodEnum.customizableModel && provider.custom_configuration.status === CustomConfigurationStatusEnum.active) {
           eventEmitter?.emit({
@@ -224,11 +216,7 @@
         </div>
         {!collapse && (isPluginsLoading || isAllPluginsLoading) && <Loading type='area' />}
         {
-<<<<<<< HEAD
-          !isPluginsLoading && (
-=======
           !isPluginsLoading && !collapse && (
->>>>>>> 69daf4a0
             <List
               marketplaceCollections={marketplaceCollections || []}
               marketplaceCollectionPluginsMap={marketplaceCollectionPluginsMap || {}}
@@ -241,11 +229,7 @@
           )
         }
         {
-<<<<<<< HEAD
-          !isAllPluginsLoading && (
-=======
           !isAllPluginsLoading && !collapse && (
->>>>>>> 69daf4a0
             <List
               marketplaceCollections={[]}
               marketplaceCollectionPluginsMap={{}}
