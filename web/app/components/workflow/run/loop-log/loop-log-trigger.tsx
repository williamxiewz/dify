--- conflicted
+++ resolved
@@ -29,11 +29,7 @@
     if (parallelNodes.length > 0)
       return parallelNodes
 
-<<<<<<< HEAD
-    const serialIndex = parseInt(key, 10)
-=======
     const serialIndex = Number.parseInt(key, 10)
->>>>>>> 2e4dfbd6
     if (!isNaN(serialIndex)) {
       const serialNodes = allExecutions.filter(exec =>
         exec.execution_metadata?.loop_id === nodeInfo.node_id
@@ -55,26 +51,15 @@
     const loopVarMap = loopNodeMeta?.loop_variable_map || {}
 
     let structuredList: NodeTracing[][] = []
-<<<<<<< HEAD
-
-    if (loopNodeMeta?.loop_duration_map) {
-=======
     if (nodeInfo.details?.length) {
       structuredList = nodeInfo.details
     }
     else if (loopNodeMeta?.loop_duration_map) {
->>>>>>> 2e4dfbd6
       const instanceKeys = Object.keys(loopNodeMeta.loop_duration_map)
       structuredList = instanceKeys
         .map(key => filterNodesForInstance(key))
         .filter(branchNodes => branchNodes.length > 0)
     }
-<<<<<<< HEAD
-    else if (nodeInfo.details?.length) {
-      structuredList = nodeInfo.details
-    }
-=======
->>>>>>> 2e4dfbd6
 
     onShowLoopResultList(
       structuredList,
