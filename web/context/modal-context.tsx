'use client'

import type { Dispatch, SetStateAction } from 'react'
import { useCallback, useState } from 'react'
import { createContext, useContext, useContextSelector } from 'use-context-selector'
import { useRouter, useSearchParams } from 'next/navigation'
import AccountSetting from '@/app/components/header/account-setting'
import ApiBasedExtensionModal from '@/app/components/header/account-setting/api-based-extension-page/modal'
import ModerationSettingModal from '@/app/components/base/features/new-feature-panel/moderation/moderation-setting-modal'
import ExternalDataToolModal from '@/app/components/app/configuration/tools/external-data-tool-modal'
import AnnotationFullModal from '@/app/components/billing/annotation-full/modal'
import ModelModal from '@/app/components/header/account-setting/model-provider-page/model-modal'
import ExternalAPIModal from '@/app/components/datasets/external-api/external-api-modal'
import type {
  ConfigurationMethodEnum,
  CustomConfigurationModelFixedFields,
  ModelLoadBalancingConfigEntry,
  ModelProvider,
} from '@/app/components/header/account-setting/model-provider-page/declarations'

import Pricing from '@/app/components/billing/pricing'
import type { ModerationConfig, PromptVariable } from '@/models/debug'
import type {
  ApiBasedExtension,
  ExternalDataTool,
} from '@/models/common'
import type { CreateExternalAPIReq } from '@/app/components/datasets/external-api/declarations'
import ModelLoadBalancingEntryModal from '@/app/components/header/account-setting/model-provider-page/model-modal/model-load-balancing-entry-modal'
import type { ModelLoadBalancingModalProps } from '@/app/components/header/account-setting/model-provider-page/provider-added-card/model-load-balancing-modal'
import ModelLoadBalancingModal from '@/app/components/header/account-setting/model-provider-page/provider-added-card/model-load-balancing-modal'
import OpeningSettingModal from '@/app/components/base/features/new-feature-panel/conversation-opener/modal'
import type { OpeningStatement } from '@/app/components/base/features/types'
import type { InputVar } from '@/app/components/workflow/types'
import type { UpdatePluginPayload } from '@/app/components/plugins/types'
import UpdatePlugin from '@/app/components/plugins/update-plugin'

export interface ModalState<T> {
  payload: T
  onCancelCallback?: () => void
  onSaveCallback?: (newPayload: T) => void
  onRemoveCallback?: (newPayload: T) => void
  onEditCallback?: (newPayload: T) => void
  onValidateBeforeSaveCallback?: (newPayload: T) => boolean
  isEditMode?: boolean
  datasetBindings?: { id: string; name: string }[]
}

export interface ModelModalType {
  currentProvider: ModelProvider
  currentConfigurationMethod: ConfigurationMethodEnum
  currentCustomConfigurationModelFixedFields?: CustomConfigurationModelFixedFields
}
export type LoadBalancingEntryModalType = ModelModalType & {
  entry?: ModelLoadBalancingConfigEntry
  index?: number
}
<<<<<<< HEAD
export interface ModalContextState {
=======

export type ModalContextState = {
>>>>>>> a9de7f24
  setShowAccountSettingModal: Dispatch<SetStateAction<ModalState<string> | null>>
  setShowApiBasedExtensionModal: Dispatch<SetStateAction<ModalState<ApiBasedExtension> | null>>
  setShowModerationSettingModal: Dispatch<SetStateAction<ModalState<ModerationConfig> | null>>
  setShowExternalDataToolModal: Dispatch<SetStateAction<ModalState<ExternalDataTool> | null>>
  setShowPricingModal: () => void
  setShowAnnotationFullModal: () => void
  setShowModelModal: Dispatch<SetStateAction<ModalState<ModelModalType> | null>>
  setShowExternalKnowledgeAPIModal: Dispatch<SetStateAction<ModalState<CreateExternalAPIReq> | null>>
  setShowModelLoadBalancingModal: Dispatch<SetStateAction<ModelLoadBalancingModalProps | null>>
  setShowModelLoadBalancingEntryModal: Dispatch<SetStateAction<ModalState<LoadBalancingEntryModalType> | null>>
  setShowOpeningModal: Dispatch<SetStateAction<ModalState<OpeningStatement & {
    promptVariables?: PromptVariable[]
    workflowVariables?: InputVar[]
    onAutoAddPromptVariable?: (variable: PromptVariable[]) => void
  }> | null>>
  setShowUpdatePluginModal: Dispatch<SetStateAction<ModalState<UpdatePluginPayload> | null>>
}
const ModalContext = createContext<ModalContextState>({
  setShowAccountSettingModal: () => { },
  setShowApiBasedExtensionModal: () => { },
  setShowModerationSettingModal: () => { },
  setShowExternalDataToolModal: () => { },
  setShowPricingModal: () => { },
  setShowAnnotationFullModal: () => { },
  setShowModelModal: () => { },
  setShowExternalKnowledgeAPIModal: () => { },
  setShowModelLoadBalancingModal: () => { },
  setShowModelLoadBalancingEntryModal: () => { },
  setShowOpeningModal: () => { },
  setShowUpdatePluginModal: () => { },
})

export const useModalContext = () => useContext(ModalContext)

// Adding a dangling comma to avoid the generic parsing issue in tsx, see:
// https://github.com/microsoft/TypeScript/issues/15713
export const useModalContextSelector = <T,>(selector: (state: ModalContextState) => T): T =>
  useContextSelector(ModalContext, selector)

interface ModalContextProviderProps {
  children: React.ReactNode
}
export const ModalContextProvider = ({
  children,
}: ModalContextProviderProps) => {
  const [showAccountSettingModal, setShowAccountSettingModal] = useState<ModalState<string> | null>(null)
  const [showApiBasedExtensionModal, setShowApiBasedExtensionModal] = useState<ModalState<ApiBasedExtension> | null>(null)
  const [showModerationSettingModal, setShowModerationSettingModal] = useState<ModalState<ModerationConfig> | null>(null)
  const [showExternalDataToolModal, setShowExternalDataToolModal] = useState<ModalState<ExternalDataTool> | null>(null)
  const [showModelModal, setShowModelModal] = useState<ModalState<ModelModalType> | null>(null)
  const [showExternalKnowledgeAPIModal, setShowExternalKnowledgeAPIModal] = useState<ModalState<CreateExternalAPIReq> | null>(null)
  const [showModelLoadBalancingModal, setShowModelLoadBalancingModal] = useState<ModelLoadBalancingModalProps | null>(null)
  const [showModelLoadBalancingEntryModal, setShowModelLoadBalancingEntryModal] = useState<ModalState<LoadBalancingEntryModalType> | null>(null)
  const [showOpeningModal, setShowOpeningModal] = useState<ModalState<OpeningStatement & {
    promptVariables?: PromptVariable[]
    workflowVariables?: InputVar[]
    onAutoAddPromptVariable?: (variable: PromptVariable[]) => void
  }> | null>(null)
  const [showUpdatePluginModal, setShowUpdatePluginModal] = useState<ModalState<UpdatePluginPayload> | null>(null)

  const searchParams = useSearchParams()
  const router = useRouter()
  const [showPricingModal, setShowPricingModal] = useState(searchParams.get('show-pricing') === '1')
  const [showAnnotationFullModal, setShowAnnotationFullModal] = useState(false)
  const handleCancelAccountSettingModal = () => {
    setShowAccountSettingModal(null)
    if (showAccountSettingModal?.onCancelCallback)
      showAccountSettingModal?.onCancelCallback()
  }

  const handleCancelModerationSettingModal = () => {
    setShowModerationSettingModal(null)
    if (showModerationSettingModal?.onCancelCallback)
      showModerationSettingModal.onCancelCallback()
  }

  const handleCancelExternalDataToolModal = () => {
    setShowExternalDataToolModal(null)
    if (showExternalDataToolModal?.onCancelCallback)
      showExternalDataToolModal.onCancelCallback()
  }

  const handleCancelModelModal = useCallback(() => {
    setShowModelModal(null)
    if (showModelModal?.onCancelCallback)
      showModelModal.onCancelCallback()
  }, [showModelModal])

  const handleSaveModelModal = useCallback(() => {
    if (showModelModal?.onSaveCallback)
      showModelModal.onSaveCallback(showModelModal.payload)
    setShowModelModal(null)
  }, [showModelModal])

  const handleCancelExternalApiModal = useCallback(() => {
    setShowExternalKnowledgeAPIModal(null)
    if (showExternalKnowledgeAPIModal?.onCancelCallback)
      showExternalKnowledgeAPIModal.onCancelCallback()
  }, [showExternalKnowledgeAPIModal])

  const handleSaveExternalApiModal = useCallback(async (updatedFormValue: CreateExternalAPIReq) => {
    if (showExternalKnowledgeAPIModal?.onSaveCallback)
      showExternalKnowledgeAPIModal.onSaveCallback(updatedFormValue)
    setShowExternalKnowledgeAPIModal(null)
  }, [showExternalKnowledgeAPIModal])

  const handleEditExternalApiModal = useCallback(async (updatedFormValue: CreateExternalAPIReq) => {
    if (showExternalKnowledgeAPIModal?.onEditCallback)
      showExternalKnowledgeAPIModal.onEditCallback(updatedFormValue)
    setShowExternalKnowledgeAPIModal(null)
  }, [showExternalKnowledgeAPIModal])

  const handleCancelModelLoadBalancingEntryModal = useCallback(() => {
    showModelLoadBalancingEntryModal?.onCancelCallback?.()
    setShowModelLoadBalancingEntryModal(null)
  }, [showModelLoadBalancingEntryModal])

  const handleCancelOpeningModal = useCallback(() => {
    setShowOpeningModal(null)
    if (showOpeningModal?.onCancelCallback)
      showOpeningModal.onCancelCallback()
  }, [showOpeningModal])

  const handleSaveModelLoadBalancingEntryModal = useCallback((entry: ModelLoadBalancingConfigEntry) => {
    showModelLoadBalancingEntryModal?.onSaveCallback?.({
      ...showModelLoadBalancingEntryModal.payload,
      entry,
    })
    setShowModelLoadBalancingEntryModal(null)
  }, [showModelLoadBalancingEntryModal])

  const handleRemoveModelLoadBalancingEntry = useCallback(() => {
    showModelLoadBalancingEntryModal?.onRemoveCallback?.(showModelLoadBalancingEntryModal.payload)
    setShowModelLoadBalancingEntryModal(null)
  }, [showModelLoadBalancingEntryModal])

  const handleSaveApiBasedExtension = (newApiBasedExtension: ApiBasedExtension) => {
    if (showApiBasedExtensionModal?.onSaveCallback)
      showApiBasedExtensionModal.onSaveCallback(newApiBasedExtension)
    setShowApiBasedExtensionModal(null)
  }

  const handleSaveModeration = (newModerationConfig: ModerationConfig) => {
    if (showModerationSettingModal?.onSaveCallback)
      showModerationSettingModal.onSaveCallback(newModerationConfig)
    setShowModerationSettingModal(null)
  }

  const handleSaveExternalDataTool = (newExternalDataTool: ExternalDataTool) => {
    if (showExternalDataToolModal?.onSaveCallback)
      showExternalDataToolModal.onSaveCallback(newExternalDataTool)
    setShowExternalDataToolModal(null)
  }

  const handleValidateBeforeSaveExternalDataTool = (newExternalDataTool: ExternalDataTool) => {
    if (showExternalDataToolModal?.onValidateBeforeSaveCallback)
      return showExternalDataToolModal?.onValidateBeforeSaveCallback(newExternalDataTool)
    return true
  }

  const handleSaveOpeningModal = (newOpening: OpeningStatement) => {
    if (showOpeningModal?.onSaveCallback)
      showOpeningModal.onSaveCallback(newOpening)
    setShowOpeningModal(null)
  }

  return (
    <ModalContext.Provider value={{
      setShowAccountSettingModal,
      setShowApiBasedExtensionModal,
      setShowModerationSettingModal,
      setShowExternalDataToolModal,
      setShowPricingModal: () => setShowPricingModal(true),
      setShowAnnotationFullModal: () => setShowAnnotationFullModal(true),
      setShowModelModal,
      setShowExternalKnowledgeAPIModal,
      setShowModelLoadBalancingModal,
      setShowModelLoadBalancingEntryModal,
      setShowOpeningModal,
      setShowUpdatePluginModal,
    }}>
      <>
        {children}
        {
          !!showAccountSettingModal && (
            <AccountSetting
              activeTab={showAccountSettingModal.payload}
              onCancel={handleCancelAccountSettingModal}
            />
          )
        }

        {
          !!showApiBasedExtensionModal && (
            <ApiBasedExtensionModal
              data={showApiBasedExtensionModal.payload}
              onCancel={() => setShowApiBasedExtensionModal(null)}
              onSave={handleSaveApiBasedExtension}
            />
          )
        }
        {
          !!showModerationSettingModal && (
            <ModerationSettingModal
              data={showModerationSettingModal.payload}
              onCancel={handleCancelModerationSettingModal}
              onSave={handleSaveModeration}
            />
          )
        }
        {
          !!showExternalDataToolModal && (
            <ExternalDataToolModal
              data={showExternalDataToolModal.payload}
              onCancel={handleCancelExternalDataToolModal}
              onSave={handleSaveExternalDataTool}
              onValidateBeforeSave={handleValidateBeforeSaveExternalDataTool}
            />
          )
        }

        {
          !!showPricingModal && (
            <Pricing onCancel={() => {
              if (searchParams.get('show-pricing') === '1')
                router.push(location.pathname, { forceOptimisticNavigation: true } as any)

              setShowPricingModal(false)
            }} />
          )
        }

        {
          showAnnotationFullModal && (
            <AnnotationFullModal
              show={showAnnotationFullModal}
              onHide={() => setShowAnnotationFullModal(false)} />
          )
        }
        {
          !!showModelModal && (
            <ModelModal
              provider={showModelModal.payload.currentProvider}
              configurateMethod={showModelModal.payload.currentConfigurationMethod}
              currentCustomConfigurationModelFixedFields={showModelModal.payload.currentCustomConfigurationModelFixedFields}
              onCancel={handleCancelModelModal}
              onSave={handleSaveModelModal}
            />
          )
        }
        {
          !!showExternalKnowledgeAPIModal && (
            <ExternalAPIModal
              data={showExternalKnowledgeAPIModal.payload}
              datasetBindings={showExternalKnowledgeAPIModal.datasetBindings ?? []}
              onSave={handleSaveExternalApiModal}
              onCancel={handleCancelExternalApiModal}
              onEdit={handleEditExternalApiModal}
              isEditMode={showExternalKnowledgeAPIModal.isEditMode ?? false}
            />
          )
        }
        {
          Boolean(showModelLoadBalancingModal) && (
            <ModelLoadBalancingModal {...showModelLoadBalancingModal!} />
          )
        }
        {
          !!showModelLoadBalancingEntryModal && (
            <ModelLoadBalancingEntryModal
              provider={showModelLoadBalancingEntryModal.payload.currentProvider}
              configurationMethod={showModelLoadBalancingEntryModal.payload.currentConfigurationMethod}
              currentCustomConfigurationModelFixedFields={showModelLoadBalancingEntryModal.payload.currentCustomConfigurationModelFixedFields}
              entry={showModelLoadBalancingEntryModal.payload.entry}
              onCancel={handleCancelModelLoadBalancingEntryModal}
              onSave={handleSaveModelLoadBalancingEntryModal}
              onRemove={handleRemoveModelLoadBalancingEntry}
            />
          )
        }
        {showOpeningModal && (
          <OpeningSettingModal
            data={showOpeningModal.payload}
            onSave={handleSaveOpeningModal}
            onCancel={handleCancelOpeningModal}
            promptVariables={showOpeningModal.payload.promptVariables}
            workflowVariables={showOpeningModal.payload.workflowVariables}
            onAutoAddPromptVariable={showOpeningModal.payload.onAutoAddPromptVariable}
          />
        )}

        {
          !!showUpdatePluginModal && (
            <UpdatePlugin
              {...showUpdatePluginModal.payload}
              onCancel={() => {
                setShowUpdatePluginModal(null)
                showUpdatePluginModal.onCancelCallback?.()
              }}
              onSave={() => {
                setShowUpdatePluginModal(null)
                showUpdatePluginModal.onSaveCallback?.({} as any)
              }}
            />
          )
        }
      </>
    </ModalContext.Provider>
  )
}

export default ModalContext<|MERGE_RESOLUTION|>--- conflicted
+++ resolved
@@ -34,7 +34,7 @@
 import type { UpdatePluginPayload } from '@/app/components/plugins/types'
 import UpdatePlugin from '@/app/components/plugins/update-plugin'
 
-export interface ModalState<T> {
+export type ModalState<T> = {
   payload: T
   onCancelCallback?: () => void
   onSaveCallback?: (newPayload: T) => void
@@ -45,7 +45,7 @@
   datasetBindings?: { id: string; name: string }[]
 }
 
-export interface ModelModalType {
+export type ModelModalType = {
   currentProvider: ModelProvider
   currentConfigurationMethod: ConfigurationMethodEnum
   currentCustomConfigurationModelFixedFields?: CustomConfigurationModelFixedFields
@@ -54,12 +54,8 @@
   entry?: ModelLoadBalancingConfigEntry
   index?: number
 }
-<<<<<<< HEAD
-export interface ModalContextState {
-=======
 
 export type ModalContextState = {
->>>>>>> a9de7f24
   setShowAccountSettingModal: Dispatch<SetStateAction<ModalState<string> | null>>
   setShowApiBasedExtensionModal: Dispatch<SetStateAction<ModalState<ApiBasedExtension> | null>>
   setShowModerationSettingModal: Dispatch<SetStateAction<ModalState<ModerationConfig> | null>>
@@ -99,7 +95,7 @@
 export const useModalContextSelector = <T,>(selector: (state: ModalContextState) => T): T =>
   useContextSelector(ModalContext, selector)
 
-interface ModalContextProviderProps {
+type ModalContextProviderProps = {
   children: React.ReactNode
 }
 export const ModalContextProvider = ({
