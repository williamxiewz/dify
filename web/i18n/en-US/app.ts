--- conflicted
+++ resolved
@@ -125,11 +125,7 @@
   switchStart: 'Start switch',
   openInExplore: 'Open in Explore',
   typeSelector: {
-<<<<<<< HEAD
-    all: 'All Types',
-=======
     all: 'All Types ',
->>>>>>> 56cfdce4
     chatbot: 'Chatbot',
     agent: 'Agent',
     workflow: 'Workflow',
