--- conflicted
+++ resolved
@@ -50,10 +50,7 @@
     submit: 'Enviar',
     skip: 'Navío',
     imageCopied: 'Imagen copiada',
-<<<<<<< HEAD
-=======
     deleteApp: 'Eliminar aplicación',
->>>>>>> 363c46ac
   },
   errorMsg: {
     fieldRequired: '{{field}} es requerido',
