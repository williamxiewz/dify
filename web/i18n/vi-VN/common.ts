--- conflicted
+++ resolved
@@ -50,10 +50,7 @@
     submit: 'Trình',
     skip: 'Tàu',
     imageCopied: 'Hình ảnh sao chép',
-<<<<<<< HEAD
-=======
     deleteApp: 'Xóa ứng dụng',
->>>>>>> 363c46ac
   },
   placeholder: {
     input: 'Vui lòng nhập',
